--- conflicted
+++ resolved
@@ -15,14 +15,11 @@
     "react": "^18.3.1",
     "react-dom": "^18.3.1",
     "react-is": "^18.3.1",
+    "react-is": "^18.3.1",
     "react-leaflet": "^4.2.1",
     "react-router-dom": "^6.26.0",
-<<<<<<< HEAD
     "recharts": "^3.1.2",
     "three": "^0.174.0"
-=======
-    "recharts": "^3.1.2"
->>>>>>> 8b2089b6
   },
   "devDependencies": {
     "@eslint/js": "^9.33.0",
