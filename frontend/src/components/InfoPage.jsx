import React from "react";
import {
  Info,
  FileUp,
  Map,
  Smartphone,
  Mountain,
  Activity,
  TrendingUp,
  Gauge,
  LineChart,
  Box,
  Database,
  Download,
  CheckCircle,
  AlertCircle,
  BookOpen,
} from "lucide-react";
import { Card, CardContent, CardHeader, CardTitle } from "./ui/card";

export default function InfoPage({ onClose }) {
  return (
    <div className="fixed inset-0 bg-black bg-opacity-50 z-50 overflow-y-auto">
      <div className="min-h-screen px-4 py-8">
        <div className="max-w-5xl mx-auto bg-white rounded-2xl shadow-2xl">
          {/* Header */}
          <div className="bg-gradient-to-r from-blue-600 to-purple-600 text-white p-6 rounded-t-2xl">
            <div className="flex justify-between items-start">
              <div>
                <div className="flex items-center gap-3 mb-2">
                  <BookOpen className="w-8 h-8" />
                  <h1 className="text-3xl font-bold">MAPENU Guide</h1>
                </div>
                <p className="text-blue-100 text-lg">
                  Data Collection Methods & Platform Overview
                </p>
              </div>
              <button
                onClick={onClose}
                className="text-white hover:bg-white hover:bg-opacity-20 rounded-lg p-2 transition-colors"
              >
                <svg
                  className="w-6 h-6"
                  fill="none"
                  stroke="currentColor"
                  viewBox="0 0 24 24"
                >
                  <path
                    strokeLinecap="round"
                    strokeLinejoin="round"
                    strokeWidth={2}
                    d="M6 18L18 6M6 6l12 12"
                  />
                </svg>
              </button>
            </div>
          </div>

          {/* Content */}
          <div className="p-6 space-y-8">
            {/* Section 1: Platform Overview */}
            <section>
              <h2 className="text-2xl font-bold text-gray-800 mb-4 flex items-center gap-2">
                <Info className="w-6 h-6 text-blue-600" />
                What is MAPENU?
              </h2>
              <div className="bg-gradient-to-br from-blue-50 to-purple-50 rounded-xl p-6">
                <p className="text-gray-700 leading-relaxed mb-4">
<<<<<<< HEAD
                  MAPENU (Mapped Analysis Platform for Elevation and Navigation Utility) is a specialized trail analysis platform designed for
=======
                  MAPENU (Mapped Analysis Platform for Elevation and Navigation
                  Utility) is a specialized trail analysis platform designed for
>>>>>>> 8b2089b6
                  hikers and trail runners. Our primary focus is{" "}
                  <strong className="text-blue-600">
                    identifying and analyzing rolling hills
                  </strong>{" "}
                  in trail data, providing detailed terrain insights that go
                  beyond basic elevation profiles.
                </p>
                <div className="grid grid-cols-1 md:grid-cols-2 gap-4 mt-4">
                  <div className="bg-white rounded-lg p-4 shadow-sm">
                    <Activity className="w-6 h-6 text-purple-600 mb-2" />
                    <h3 className="font-semibold text-gray-800 mb-1">
                      Rolling Hills Detection
                    </h3>
                    <p className="text-sm text-gray-600">
                      Advanced algorithm measuring trail "bumpiness" - frequency
                      (60%) and amplitude (40%) of elevation changes &gt;1m
                    </p>
                  </div>
                  <div className="bg-white rounded-lg p-4 shadow-sm">
                    <Mountain className="w-6 h-6 text-green-600 mb-2" />
                    <h3 className="font-semibold text-gray-800 mb-1">
                      Terrain Analysis
                    </h3>
                    <p className="text-sm text-gray-600">
                      Comprehensive metrics including elevation gain/loss,
                      slopes, terrain variety, and difficulty scoring
                    </p>
                  </div>
                </div>
              </div>
            </section>

            {/* Section 2: Data Collection Methods */}
            <section>
              <h2 className="text-2xl font-bold text-gray-800 mb-4 flex items-center gap-2">
                <FileUp className="w-6 h-6 text-green-600" />
                Data Collection Methods
              </h2>

              {/* Method 1: GPX Files */}
              <Card className="mb-4 border-l-4 border-l-blue-500">
                <CardHeader>
                  <CardTitle className="flex items-center gap-2">
                    <Map className="w-5 h-5 text-blue-600" />
                    Method 1: GPX Files (Recommended for Trail Recording)
                  </CardTitle>
                </CardHeader>
                <CardContent className="space-y-4">
                  <div className="bg-blue-50 rounded-lg p-4">
                    <h4 className="font-semibold text-gray-800 mb-2">
                      What is GPX?
                    </h4>
                    <p className="text-sm text-gray-700">
                      GPX (GPS Exchange Format) is a standard XML format for GPS
                      data. It records your trail's coordinates, elevation, and
                      timestamps as you hike.
                    </p>
                  </div>

                  <div>
                    <h4 className="font-semibold text-gray-800 mb-2 flex items-center gap-2">
                      <Smartphone className="w-5 h-5" />
                      Recommended Apps:
                    </h4>
                    <div className="grid grid-cols-1 md:grid-cols-2 gap-3">
                      <div className="bg-gray-50 rounded-lg p-3 border border-gray-200">
                        <p className="font-medium text-gray-800">
                          📱 GPS Tracks
                        </p>
                        <p className="text-xs text-gray-600 mt-1">
                          iOS - Accurate GPS tracking with offline maps
                        </p>
                      </div>
                      <div className="bg-gray-50 rounded-lg p-3 border border-gray-200">
                        <p className="font-medium text-gray-800">
                          📱 My Tracks (OSM Tracker)
                        </p>
                        <p className="text-xs text-gray-600 mt-1">
                          Android - Open-source GPS logger
                        </p>
                      </div>
                    </div>
                  </div>

                  <div className="bg-green-50 rounded-lg p-4 border border-green-200">
                    <h4 className="font-semibold text-green-800 mb-2 flex items-center gap-2">
                      <CheckCircle className="w-5 h-5" />
                      Best Practices:
                    </h4>
                    <ul className="space-y-1 text-sm text-gray-700">
                      <li>✓ Enable high-accuracy GPS mode on your device</li>
                      <li>
                        ✓ Record at 1-5 second intervals for detailed data
                      </li>
                      <li>
                        ✓ Keep phone in an easily accessible pocket/holder
                      </li>
                      <li>✓ Ensure phone has sufficient battery</li>
                      <li>✓ Start recording before the trail begins</li>
                      <li>✓ Stop recording after completing the trail</li>
                    </ul>
                  </div>
                </CardContent>
              </Card>

              {/* Method 2: LiDAR Files */}
              <Card className="mb-4 border-l-4 border-l-purple-500">
                <CardHeader>
                  <CardTitle className="flex items-center gap-2">
                    <Box className="w-5 h-5 text-purple-600" />
                    Method 2: LiDAR Files (.las format)
                  </CardTitle>
                </CardHeader>
                <CardContent className="space-y-4">
                  <div className="bg-purple-50 rounded-lg p-4">
                    <h4 className="font-semibold text-gray-800 mb-2">
                      What is LiDAR?
                    </h4>
                    <p className="text-sm text-gray-700">
                      LiDAR (Light Detection and Ranging) creates detailed 3D
                      point clouds of terrain using laser scanning. iPhone Pro
                      and iPad Pro models have built-in LiDAR sensors.
                    </p>
                  </div>

                  <div>
                    <h4 className="font-semibold text-gray-800 mb-2 flex items-center gap-2">
                      <Smartphone className="w-5 h-5" />
                      Recommended LiDAR Scanner Apps:
                    </h4>
                    <div className="grid grid-cols-1 md:grid-cols-3 gap-3">
                      <div className="bg-gray-50 rounded-lg p-3 border border-gray-200">
                        <p className="font-medium text-gray-800">📱 dot3D</p>
                        <p className="text-xs text-gray-600 mt-1">
                          Professional-grade scanning
                        </p>
                      </div>
                      <div className="bg-gray-50 rounded-lg p-3 border border-gray-200">
                        <p className="font-medium text-gray-800">📱 Polycam</p>
                        <p className="text-xs text-gray-600 mt-1">
                          Easy-to-use 3D scanner
                        </p>
                      </div>
                      <div className="bg-gray-50 rounded-lg p-3 border border-gray-200">
                        <p className="font-medium text-gray-800">
                          📱 Scaniverse
                        </p>
                        <p className="text-xs text-gray-600 mt-1">
                          Free LiDAR scanning
                        </p>
                      </div>
                    </div>
                  </div>

                  <div className="bg-amber-50 rounded-lg p-4 border border-amber-200">
                    <h4 className="font-semibold text-amber-800 mb-2 flex items-center gap-2">
                      <AlertCircle className="w-5 h-5" />
                      Requirements & Tips:
                    </h4>
                    <ul className="space-y-1 text-sm text-gray-700">
                      <li>
                        • Requires iPhone 12 Pro or later, iPad Pro (2020+)
                      </li>
                      <li>• Export scans in .las or .laz format</li>
                      <li>• Scan in good lighting conditions</li>
                      <li>• Move slowly and steadily while scanning</li>
                      <li>• Overlap scan areas for better coverage</li>
                    </ul>
                  </div>
                </CardContent>
              </Card>

              {/* Method 3: QSpatial Data */}
              <Card className="border-l-4 border-l-emerald-500">
                <CardHeader>
                  <CardTitle className="flex items-center gap-2">
                    <Database className="w-5 h-5 text-emerald-600" />
                    Method 3: QSpatial Open Data (Queensland, Australia)
                  </CardTitle>
                </CardHeader>
                <CardContent className="space-y-4">
                  <div className="bg-emerald-50 rounded-lg p-4">
                    <h4 className="font-semibold text-gray-800 mb-2">
                      What is QSpatial?
                    </h4>
                    <p className="text-sm text-gray-700">
                      QSpatial provides free high-resolution (1-meter) LiDAR
                      elevation data for Queensland regions. This is
                      professional-grade DEM (Digital Elevation Model) data.
                    </p>
                  </div>

                  <div className="bg-white rounded-lg p-4 border border-gray-200">
                    <h4 className="font-semibold text-gray-800 mb-2 flex items-center gap-2">
                      <Download className="w-5 h-5" />
                      How to Access:
                    </h4>
                    <ol className="space-y-2 text-sm text-gray-700 list-decimal list-inside">
                      <li>
                        Visit{" "}
                        <a
                          href="https://qldspatial.information.qld.gov.au/"
                          target="_blank"
                          rel="noopener noreferrer"
                          className="text-blue-600 hover:underline"
                        >
                          QSpatial Portal
                        </a>
                      </li>
                      <li>Search for "LiDAR" or "Digital Elevation Model"</li>
                      <li>Select your region of interest</li>
                      <li>Download GeoTIFF (.tif) or LAS files</li>
                      <li>Upload to MAPENU for analysis</li>
                    </ol>
                  </div>

                  <div className="bg-blue-50 rounded-lg p-3 border border-blue-200">
                    <p className="text-sm text-gray-700">
                      <strong>Note:</strong> MAPENU currently uses QSpatial DEM
                      data for Brisbane region analysis and 3D terrain
                      visualizations.
                    </p>
                  </div>
                </CardContent>
              </Card>
            </section>

            {/* Section 3: What the Website Analyzes */}
            <section>
              <h2 className="text-2xl font-bold text-gray-800 mb-4 flex items-center gap-2">
                <TrendingUp className="w-6 h-6 text-orange-600" />
                What MAPENU Analyzes
              </h2>

              <div className="grid grid-cols-1 md:grid-cols-2 gap-4">
                {/* Visual 1: 2D Elevation Profile */}
                <Card className="hover:shadow-lg transition-shadow">
                  <CardHeader className="bg-gradient-to-r from-blue-500 to-cyan-500 text-white">
                    <CardTitle className="flex items-center gap-2 text-lg">
                      <LineChart className="w-5 h-5" />
                      2D Elevation Profile Chart
                    </CardTitle>
                  </CardHeader>
                  <CardContent className="pt-4">
                    <div className="bg-gray-50 rounded-lg p-3 mb-3">
                      <img
                        src="data:image/svg+xml,%3Csvg xmlns='http://www.w3.org/2000/svg' viewBox='0 0 400 200'%3E%3Crect fill='%23f3f4f6' width='400' height='200'/%3E%3Cpath d='M 20 180 L 50 160 L 80 140 L 110 145 L 140 120 L 170 100 L 200 110 L 230 80 L 260 90 L 290 70 L 320 75 L 350 60 L 380 65' stroke='%233b82f6' fill='none' stroke-width='3'/%3E%3Cpath d='M 20 180 L 50 160 L 80 140 L 110 145 L 140 120 L 170 100 L 200 110 L 230 80 L 260 90 L 290 70 L 320 75 L 350 60 L 380 65 L 380 180 Z' fill='%233b82f6' opacity='0.2'/%3E%3Ctext x='200' y='195' text-anchor='middle' font-size='12' fill='%236b7280'%3EDistance (km)%3C/text%3E%3Ctext x='10' y='100' font-size='12' fill='%236b7280' transform='rotate(-90 10 100)'%3EElevation (m)%3C/text%3E%3C/svg%3E"
                        alt="Elevation Profile Example"
                        className="w-full rounded"
                      />
                    </div>
                    <p className="text-sm text-gray-600 mb-2">
                      <strong>Shows:</strong>
                    </p>
                    <ul className="text-sm text-gray-600 space-y-1">
                      <li>• Elevation changes over distance</li>
                      <li>• Gradient/slope percentages</li>
                      <li>• Cumulative elevation gain/loss</li>
                      <li>• Visual identification of climbs and descents</li>
                    </ul>
                  </CardContent>
                </Card>

                {/* Visual 2: 3D Terrain */}
                <Card className="hover:shadow-lg transition-shadow">
                  <CardHeader className="bg-gradient-to-r from-purple-500 to-pink-500 text-white">
                    <CardTitle className="flex items-center gap-2 text-lg">
                      <Box className="w-5 h-5" />
                      3D Terrain Visualization
                    </CardTitle>
                  </CardHeader>
                  <CardContent className="pt-4">
                    <div className="bg-gray-50 rounded-lg p-3 mb-3">
                      <img
                        src="data:image/svg+xml,%3Csvg xmlns='http://www.w3.org/2000/svg' viewBox='0 0 400 200'%3E%3Cdefs%3E%3ClinearGradient id='grad1' x1='0%25' y1='0%25' x2='100%25' y2='100%25'%3E%3Cstop offset='0%25' style='stop-color:%23f3f4f6;stop-opacity:1'/%3E%3Cstop offset='100%25' style='stop-color:%23d1d5db;stop-opacity:1'/%3E%3C/linearGradient%3E%3C/defs%3E%3Crect fill='url(%23grad1)' width='400' height='200'/%3E%3Cpath d='M 50 150 Q 100 120 150 130 T 250 100 T 350 120' stroke='%238b5cf6' fill='none' stroke-width='3' stroke-dasharray='5,5'/%3E%3Cellipse cx='150' cy='80' rx='80' ry='30' fill='%239ca3af' opacity='0.3'/%3E%3Cellipse cx='250' cy='100' rx='60' ry='25' fill='%239ca3af' opacity='0.4'/%3E%3Cpath d='M 100 140 L 120 130 L 140 135 L 160 125 L 180 130 L 200 120' stroke='%23ef4444' fill='none' stroke-width='2'/%3E%3Ctext x='200' y='190' text-anchor='middle' font-size='14' fill='%236b7280' font-weight='bold'%3E3D Interactive View%3C/text%3E%3C/svg%3E"
                        alt="3D Terrain Example"
                        className="w-full rounded"
                      />
                    </div>
                    <p className="text-sm text-gray-600 mb-2">
                      <strong>Shows:</strong>
                    </p>
                    <ul className="text-sm text-gray-600 space-y-1">
                      <li>• Interactive 3D terrain surface</li>
                      <li>• Trail path overlaid on real elevation</li>
                      <li>• Surrounding topography</li>
                      <li>• Rotatable and zoomable view</li>
                    </ul>
                  </CardContent>
                </Card>

                {/* Metric 1: Rolling Hills Index */}
                <Card className="hover:shadow-lg transition-shadow">
                  <CardHeader className="bg-gradient-to-r from-emerald-500 to-teal-500 text-white">
                    <CardTitle className="flex items-center gap-2 text-lg">
                      <Activity className="w-5 h-5" />
                      Rolling Hills Index (0-1)
                    </CardTitle>
                  </CardHeader>
                  <CardContent className="pt-4">
                    <div className="bg-emerald-50 rounded-lg p-4 mb-3">
                      <div className="flex items-center justify-between mb-2">
                        <span className="text-sm font-medium text-gray-700">
                          Example: 0.65
                        </span>
                        <span className="text-xs text-emerald-600 font-semibold">
                          MODERATE ROLLING
                        </span>
                      </div>
                      <div className="bg-gray-200 rounded-full h-3">
                        <div
                          className="bg-gradient-to-r from-emerald-500 to-teal-500 h-3 rounded-full"
                          style={{ width: "65%" }}
                        ></div>
                      </div>
                    </div>
                    <p className="text-sm text-gray-600 mb-2">
                      <strong>Measures:</strong>
                    </p>
                    <ul className="text-sm text-gray-600 space-y-1">
                      <li>• Trail "bumpiness" or undulation</li>
                      <li>• Frequency: # of hills per km (60% weight)</li>
                      <li>• Amplitude: Average hill size (40% weight)</li>
                      <li>• Threshold: Elevation changes &gt;1 meter</li>
                    </ul>
                  </CardContent>
                </Card>

                {/* Metric 2: Difficulty Score */}
                <Card className="hover:shadow-lg transition-shadow">
                  <CardHeader className="bg-gradient-to-r from-orange-500 to-red-500 text-white">
                    <CardTitle className="flex items-center gap-2 text-lg">
                      <Gauge className="w-5 h-5" />
                      Difficulty Score & Time
                    </CardTitle>
                  </CardHeader>
                  <CardContent className="pt-4">
                    <div className="bg-orange-50 rounded-lg p-4 mb-3">
                      <div className="grid grid-cols-2 gap-3 text-center">
                        <div>
                          <p className="text-2xl font-bold text-orange-600">
                            6.5
                          </p>
                          <p className="text-xs text-gray-600">
                            Difficulty Score
                          </p>
                        </div>
                        <div>
                          <p className="text-2xl font-bold text-red-600">
                            3.2h
                          </p>
                          <p className="text-xs text-gray-600">Est. Time</p>
                        </div>
                      </div>
                    </div>
                    <p className="text-sm text-gray-600 mb-2">
                      <strong>Calculates:</strong>
                    </p>
                    <ul className="text-sm text-gray-600 space-y-1">
                      <li>• Distance factor (30%)</li>
                      <li>• Elevation gain factor (40%)</li>
                      <li>• Rolling hills factor (30%)</li>
                      <li>• Time via Naismith's Rule</li>
                      <li>• Classification: Easy/Moderate/Hard/Extreme</li>
                    </ul>
                  </CardContent>
                </Card>
              </div>
            </section>

            {/* Section 4: Metrics & Scales */}
            <section>
              <h2 className="text-2xl font-bold text-gray-800 mb-4 flex items-center gap-2">
                <Gauge className="w-6 h-6 text-indigo-600" />
                Metrics & Scales Explained
              </h2>

              <div className="space-y-6">
                {/* Difficulty Score Card */}
                <Card className="border-l-4 border-l-blue-500">
                  <CardHeader className="bg-gradient-to-r from-blue-50 to-cyan-50">
                    <CardTitle className="flex items-center gap-2 text-lg">
                      <TrendingUp className="w-5 h-5 text-blue-600" />
                      Difficulty Score (0-10 Scale)
                    </CardTitle>
                  </CardHeader>
                  <CardContent className="pt-4">
                    <p className="text-sm text-gray-600 mb-4">
                      Overall trail difficulty combining distance, elevation,
                      and terrain complexity.
                    </p>

                    {/* Formula Breakdown */}
                    <div className="bg-gray-50 rounded-lg p-4 mb-4">
                      <h4 className="font-semibold text-gray-800 mb-3">
                        📐 Formula Components:
                      </h4>
                      <div className="space-y-3">
                        <div className="flex items-start gap-3">
                          <span className="flex-shrink-0 w-16 h-8 bg-blue-100 text-blue-700 rounded text-sm font-semibold flex items-center justify-center">
                            0-3 pts
                          </span>
                          <div>
                            <p className="font-medium text-gray-800">
                              Distance Factor
                            </p>
                            <p className="text-sm text-gray-600">
                              <code className="bg-gray-100 px-2 py-0.5 rounded text-xs">
                                min(distance / 10, 1) × 3
                              </code>
                              <br />
                              <span className="text-xs">
                                Examples: 5km = 1.5pts, 10km = 3pts
                              </span>
                            </p>
                          </div>
                        </div>

                        <div className="flex items-start gap-3">
                          <span className="flex-shrink-0 w-16 h-8 bg-green-100 text-green-700 rounded text-sm font-semibold flex items-center justify-center">
                            0-4 pts
                          </span>
                          <div>
                            <p className="font-medium text-gray-800">
                              Elevation Factor
                            </p>
                            <p className="text-sm text-gray-600">
                              <code className="bg-gray-100 px-2 py-0.5 rounded text-xs">
                                min(elevation_gain / 1000, 1) × 4
                              </code>
                              <br />
                              <span className="text-xs">
                                Examples: 250m = 1pt, 500m = 2pts, 1000m = 4pts
                              </span>
                            </p>
                          </div>
                        </div>

                        <div className="flex items-start gap-3">
                          <span className="flex-shrink-0 w-16 h-8 bg-purple-100 text-purple-700 rounded text-sm font-semibold flex items-center justify-center">
                            0-3 pts
                          </span>
                          <div>
                            <p className="font-medium text-gray-800">
                              Rolling Terrain Factor
                            </p>
                            <p className="text-sm text-gray-600">
                              <code className="bg-gray-100 px-2 py-0.5 rounded text-xs">
                                min(rolling_index / 50, 1) × 3
                              </code>
                              <br />
                              <span className="text-xs">
                                Examples: Index 10 = 0.6pts, Index 25 = 1.5pts
                              </span>
                            </p>
                          </div>
                        </div>
                      </div>
                    </div>

                    {/* Difficulty Levels */}
                    <div className="space-y-2">
                      <h4 className="font-semibold text-gray-800 mb-2">
                        🎯 Difficulty Levels:
                      </h4>
                      <div className="grid grid-cols-2 md:grid-cols-4 gap-2">
                        <div className="bg-green-50 border border-green-200 rounded-lg p-3 text-center">
                          <p className="text-xs text-green-600 font-semibold mb-1">
                            EASY
                          </p>
                          <p className="text-lg font-bold text-green-700">
                            0-3
                          </p>
                          <p className="text-xs text-gray-600 mt-1">
                            Beginner friendly
                          </p>
                        </div>
                        <div className="bg-yellow-50 border border-yellow-200 rounded-lg p-3 text-center">
                          <p className="text-xs text-yellow-600 font-semibold mb-1">
                            MODERATE
                          </p>
                          <p className="text-lg font-bold text-yellow-700">
                            3.1-6
                          </p>
                          <p className="text-xs text-gray-600 mt-1">
                            Some challenge
                          </p>
                        </div>
                        <div className="bg-orange-50 border border-orange-200 rounded-lg p-3 text-center">
                          <p className="text-xs text-orange-600 font-semibold mb-1">
                            HARD
                          </p>
                          <p className="text-lg font-bold text-orange-700">
                            6.1-8
                          </p>
                          <p className="text-xs text-gray-600 mt-1">
                            Experienced
                          </p>
                        </div>
                        <div className="bg-red-50 border border-red-200 rounded-lg p-3 text-center">
                          <p className="text-xs text-red-600 font-semibold mb-1">
                            EXTREME
                          </p>
                          <p className="text-lg font-bold text-red-700">
                            8.1-10
                          </p>
                          <p className="text-xs text-gray-600 mt-1">
                            Very difficult
                          </p>
                        </div>
                      </div>
                    </div>
                  </CardContent>
                </Card>

                {/* Rolling Intensity Card */}
                <Card className="border-l-4 border-l-emerald-500">
                  <CardHeader className="bg-gradient-to-r from-emerald-50 to-teal-50">
                    <CardTitle className="flex items-center gap-2 text-lg">
                      <Activity className="w-5 h-5 text-emerald-600" />
                      Rolling Intensity (0-10 Scale)
                    </CardTitle>
                  </CardHeader>
                  <CardContent className="pt-4">
                    <p className="text-sm text-gray-600 mb-4">
                      Measures how "bumpy" or undulating the trail is. Higher
                      values mean more tiring up-and-down terrain.
                    </p>

                    <div className="bg-gray-50 rounded-lg p-4 mb-4">
                      <h4 className="font-semibold text-gray-800 mb-3">
                        🧮 How It Works:
                      </h4>
                      <ul className="text-sm text-gray-600 space-y-2">
                        <li>• Counts elevation changes &gt; 1 meter</li>
                        <li>
                          • <strong>60% weight:</strong> Hills per kilometer
                          (frequency)
                        </li>
                        <li>
                          • <strong>40% weight:</strong> Average hill size
                          (amplitude)
                        </li>
                        <li>• Displayed on normalized 0-10 scale</li>
                      </ul>
                    </div>

                    <div className="grid grid-cols-2 gap-2">
                      <div className="bg-green-50 border border-green-200 rounded p-2 text-center">
                        <p className="text-xs text-green-600 font-semibold">
                          0-3
                        </p>
                        <p className="text-xs text-gray-600">Smooth</p>
                      </div>
                      <div className="bg-yellow-50 border border-yellow-200 rounded p-2 text-center">
                        <p className="text-xs text-yellow-600 font-semibold">
                          3-6
                        </p>
                        <p className="text-xs text-gray-600">Moderate</p>
                      </div>
                      <div className="bg-orange-50 border border-orange-200 rounded p-2 text-center">
                        <p className="text-xs text-orange-600 font-semibold">
                          6-8
                        </p>
                        <p className="text-xs text-gray-600">Rolling</p>
                      </div>
                      <div className="bg-red-50 border border-red-200 rounded p-2 text-center">
                        <p className="text-xs text-red-600 font-semibold">
                          8-10
                        </p>
                        <p className="text-xs text-gray-600">Very Rolling</p>
                      </div>
                    </div>
                  </CardContent>
                </Card>

                {/* Hills Count Card */}
                <Card className="border-l-4 border-l-purple-500">
                  <CardHeader className="bg-gradient-to-r from-purple-50 to-pink-50">
                    <CardTitle className="flex items-center gap-2 text-lg">
                      <Mountain className="w-5 h-5 text-purple-600" />
                      Hills Count (Actual Number)
                    </CardTitle>
                  </CardHeader>
                  <CardContent className="pt-4">
                    <p className="text-sm text-gray-600 mb-4">
                      The actual number of distinct peaks and valleys on the
                      trail.
                    </p>

                    <div className="bg-gray-50 rounded-lg p-4">
                      <h4 className="font-semibold text-gray-800 mb-3">
                        🏔️ Detection:
                      </h4>
                      <ul className="text-sm text-gray-600 space-y-2">
                        <li>
                          • <strong>Peak:</strong> Point higher than both
                          neighbors
                        </li>
                        <li>
                          • <strong>Valley:</strong> Point lower than both
                          neighbors
                        </li>
                        <li>
                          • <strong>Threshold:</strong> ≥1m elevation difference
                        </li>
                        <li>
                          • <strong>Total:</strong> Peaks + Valleys
                        </li>
                      </ul>
                      <div className="mt-3 bg-blue-50 border border-blue-200 rounded p-2">
                        <p className="text-xs text-gray-700">
                          <strong>Example:</strong> "23 hills" = 23 direction
                          changes (e.g., 12 peaks + 11 valleys)
                        </p>
                      </div>
                    </div>
                  </CardContent>
                </Card>

                {/* Technical Difficulty Card */}
                <Card className="border-l-4 border-l-rose-500">
                  <CardHeader className="bg-gradient-to-r from-rose-50 to-pink-50">
                    <CardTitle className="flex items-center gap-2 text-lg">
                      <Gauge className="w-5 h-5 text-rose-600" />
                      Technical Difficulty (1-10)
                    </CardTitle>
                  </CardHeader>
                  <CardContent className="pt-4">
                    <p className="text-sm text-gray-600 mb-4">
                      Technical challenge based on slopes and terrain
                      complexity.
                    </p>

                    <div className="bg-gray-50 rounded-lg p-4">
                      <h4 className="font-semibold text-gray-800 mb-3">
                        ⚙️ Factors:
                      </h4>
                      <ul className="text-sm text-gray-600 space-y-1">
                        <li>
                          • <strong>40%:</strong> Maximum slope
                        </li>
                        <li>
                          • <strong>30%:</strong> Rolling hills intensity
                        </li>
                        <li>
                          • <strong>30%:</strong> Average slope
                        </li>
                      </ul>
                    </div>
                  </CardContent>
                </Card>

                {/* Estimated Time Card */}
                <Card className="border-l-4 border-l-cyan-500">
                  <CardHeader className="bg-gradient-to-r from-cyan-50 to-blue-50">
                    <CardTitle className="flex items-center gap-2 text-lg">
                      <Info className="w-5 h-5 text-cyan-600" />
                      Estimated Time
                    </CardTitle>
                  </CardHeader>
                  <CardContent className="pt-4">
                    <p className="text-sm text-gray-600 mb-4">
                      Based on Naismith's Rule with rolling terrain adjustment.
                    </p>

                    <div className="bg-gray-50 rounded-lg p-4">
                      <h4 className="font-semibold text-gray-800 mb-3">
                        ⏱️ Formula:
                      </h4>
                      <p className="text-sm text-gray-600 mb-2">
                        <code className="bg-gray-100 px-2 py-0.5 rounded text-xs">
                          (distance/5) + (elevation/600) + (rolling × 0.5)
                        </code>
                      </p>
                      <ul className="text-xs text-gray-600 space-y-1">
                        <li>• 5 km/hour base speed</li>
                        <li>• +1 hour per 600m elevation</li>
                        <li>• Extra time for rolling terrain</li>
                      </ul>
                    </div>
                  </CardContent>
                </Card>
              </div>
            </section>

            {/* Section 5: Additional Features */}
            <section>
              <h2 className="text-2xl font-bold text-gray-800 mb-4">
                Additional Features
              </h2>
              <div className="grid grid-cols-1 md:grid-cols-3 gap-4">
                <div className="bg-gradient-to-br from-blue-50 to-blue-100 rounded-lg p-4">
                  <h3 className="font-semibold text-gray-800 mb-2">
                    📊 Trail Comparison
                  </h3>
                  <p className="text-sm text-gray-600">
                    Find similar trails based on distance, elevation, and
                    rolling hills characteristics
                  </p>
                </div>
                <div className="bg-gradient-to-br from-purple-50 to-purple-100 rounded-lg p-4">
                  <h3 className="font-semibold text-gray-800 mb-2">
                    📐 Measure GPX
                  </h3>
                  <p className="text-sm text-gray-600">
                    Measure distance, elevation gain, and other metrics from GPX
                    files
                  </p>
                </div>
                <div className="bg-gradient-to-br from-green-50 to-green-100 rounded-lg p-4">
                  <h3 className="font-semibold text-gray-800 mb-2">
                    🗺️ Interactive Maps
                  </h3>
                  <p className="text-sm text-gray-600">
                    View trails on interactive maps with start/end markers and
                    elevation overlays
                  </p>
                </div>
              </div>
            </section>

            {/* Quick Start Guide */}
            <section className="bg-gradient-to-r from-indigo-50 to-purple-50 rounded-xl p-6">
              <h2 className="text-2xl font-bold text-gray-800 mb-4">
                🚀 Quick Start Guide
              </h2>
              <ol className="space-y-3">
                <li className="flex gap-3">
                  <span className="flex-shrink-0 w-8 h-8 bg-indigo-600 text-white rounded-full flex items-center justify-center font-bold">
                    1
                  </span>
                  <div>
                    <p className="font-semibold text-gray-800">
                      Record Your Trail
                    </p>
                    <p className="text-sm text-gray-600">
                      Use GPS Tracks or My Tracks app to record your hike as a
                      GPX file
                    </p>
                  </div>
                </li>
                <li className="flex gap-3">
                  <span className="flex-shrink-0 w-8 h-8 bg-indigo-600 text-white rounded-full flex items-center justify-center font-bold">
                    2
                  </span>
                  <div>
                    <p className="font-semibold text-gray-800">
                      Upload to MAPENU
                    </p>
                    <p className="text-sm text-gray-600">
                      Click the "Import GPX" button and select your trail file
                    </p>
                  </div>
                </li>
                <li className="flex gap-3">
                  <span className="flex-shrink-0 w-8 h-8 bg-indigo-600 text-white rounded-full flex items-center justify-center font-bold">
                    3
                  </span>
                  <div>
                    <p className="font-semibold text-gray-800">View Analysis</p>
                    <p className="text-sm text-gray-600">
                      Explore rolling hills metrics, elevation profiles, 3D
                      terrain, and difficulty ratings
                    </p>
                  </div>
                </li>
              </ol>
            </section>
          </div>

          {/* Footer */}
          <div className="bg-gray-100 p-4 rounded-b-2xl text-center">
            <p className="text-sm text-gray-600">
              Questions or feedback?{" "}
              <a
                href="https://github.com/phurinjeffy/MAPENU"
                target="_blank"
                rel="noopener noreferrer"
                className="text-blue-600 hover:underline font-medium"
              >
                Visit our GitHub
              </a>
            </p>
          </div>
        </div>
      </div>
    </div>
  );
}<|MERGE_RESOLUTION|>--- conflicted
+++ resolved
@@ -66,12 +66,8 @@
               </h2>
               <div className="bg-gradient-to-br from-blue-50 to-purple-50 rounded-xl p-6">
                 <p className="text-gray-700 leading-relaxed mb-4">
-<<<<<<< HEAD
-                  MAPENU (Mapped Analysis Platform for Elevation and Navigation Utility) is a specialized trail analysis platform designed for
-=======
                   MAPENU (Mapped Analysis Platform for Elevation and Navigation
                   Utility) is a specialized trail analysis platform designed for
->>>>>>> 8b2089b6
                   hikers and trail runners. Our primary focus is{" "}
                   <strong className="text-blue-600">
                     identifying and analyzing rolling hills
