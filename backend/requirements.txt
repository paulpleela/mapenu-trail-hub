fastapi==0.104.1
uvicorn==0.24.0
python-multipart==0.0.6
gpxpy==1.5.0
folium==0.15.0
matplotlib==3.8.2
supabase==2.18.0
python-dotenv==1.0.0
<<<<<<< HEAD
rasterio==1.3.9
numpy==1.24.3
scipy==1.11.4
pyproj==3.6.1
=======

# --- Geospatial & scientific stack ---
numpy>=1.24.0
pandas>=2.0.0
scipy>=1.10.0

# Geospatial libraries
rasterio>=1.3.0
geopandas>=0.13.0
shapely>=2.0.0
fiona>=1.9.0
pyproj>=3.6.0

# LiDAR / point-cloud
laspy>=2.4.0
lazrs>=0.5.0

# Visualization
plotly>=5.15.0
seaborn>=0.12.0
folium>=0.14.0

# Utilities / optional
contextily>=1.4.0
earthpy>=0.9.4
open3d>=0.17.0
pyntcloud>=0.3.1
pyvista>=0.42.0
panel>=1.2.0

# Note: some optional packages (open3d, pyvista) are large and may be installed only when needed
>>>>>>> 83b9d91c
<|MERGE_RESOLUTION|>--- conflicted
+++ resolved
@@ -6,12 +6,6 @@
 matplotlib==3.8.2
 supabase==2.18.0
 python-dotenv==1.0.0
-<<<<<<< HEAD
-rasterio==1.3.9
-numpy==1.24.3
-scipy==1.11.4
-pyproj==3.6.1
-=======
 
 # --- Geospatial & scientific stack ---
 numpy>=1.24.0
@@ -42,5 +36,4 @@
 pyvista>=0.42.0
 panel>=1.2.0
 
-# Note: some optional packages (open3d, pyvista) are large and may be installed only when needed
->>>>>>> 83b9d91c
+# Note: some optional packages (open3d, pyvista) are large and may be installed only when needed