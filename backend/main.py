from fastapi import FastAPI, File, UploadFile, HTTPException
from fastapi.middleware.cors import CORSMiddleware
from fastapi.responses import FileResponse, JSONResponse, HTMLResponse
from fastapi.staticfiles import StaticFiles
import gpxpy
import folium
from folium.plugins import Fullscreen, MeasureControl
import matplotlib.pyplot as plt
import base64
from io import BytesIO
import math
import os
import tempfile
import uuid
import uvicorn
import json
import rasterio
import numpy as np
from scipy.interpolate import griddata
import glob
from rasterio.merge import merge
from rasterio.warp import transform_bounds, transform
from rasterio.crs import CRS
from supabase import create_client, Client
from dotenv import load_dotenv

# Load environment variables
load_dotenv()

# Import real DEM analysis
try:
    from real_dem_analysis import RealDEMAnalyzer
    dem_path = os.path.join(os.path.dirname(__file__), "data", "QLD Government", "DEM", "1 Metre")
    dem_analyzer = RealDEMAnalyzer(dem_path)
    print(f"DEM Analyzer initialized with {len(dem_analyzer.dem_files)} DEM files")
except ImportError as e:
    print(f"DEM analysis not available: {e}")
    dem_analyzer = None
except Exception as e:
    print(f"DEM initialization error: {e}")
    dem_analyzer = None

app = FastAPI()

# Add CORS middleware
app.add_middleware(
    CORSMiddleware,
    allow_origins=["*"],  # Allows all origins
    allow_credentials=True,
    allow_methods=["*"],  # Allows all methods
    allow_headers=["*"],  # Allows all headers
)

# Initialize Supabase client
supabase_url = os.getenv("SUPABASE_URL")
supabase_key = os.getenv("SUPABASE_KEY")

if not supabase_url or not supabase_key:
    raise Exception("Missing Supabase credentials. Please check your .env file.")

supabase: Client = create_client(supabase_url, supabase_key)


# Use the same haversine function from main.py
def haversine(lat1, lon1, lat2, lon2):
    R = 6371000  # Earth radius in meters
    phi1, phi2 = math.radians(lat1), math.radians(lat2)
    dphi = math.radians(lat2 - lat1)
    dlambda = math.radians(lon2 - lon1)
    a = (
        math.sin(dphi / 2) ** 2
        + math.cos(phi1) * math.cos(phi2) * math.sin(dlambda / 2) ** 2
    )
    return R * 2 * math.atan2(math.sqrt(a), math.sqrt(1 - a))


""" 
URAWEE
measure ‘bumpiness’, meaningful ups/downs over 1 meter
    - frequency 60%
    - amplitude 40%
"""


def analyze_rolling_hills(elevations, distances):
    """Advanced rolling hills analysis: counts and scores significant ascents/descents"""
    if len(elevations) < 3:
        return 0.0

    threshold = 1  # meters, what counts as a 'hill'
    significant_changes = []
    for i in range(1, len(elevations)):
        change = elevations[i] - elevations[i - 1]
        if abs(change) >= threshold:
            significant_changes.append(abs(change))

    # Frequency: how many significant hills per km
    total_distance = distances[-1] if distances else 1
    hills_per_km = (
        len(significant_changes) / total_distance if total_distance > 0 else 0
    )

    # Amplitude: average size of significant hills
    avg_hill_size = (
        sum(significant_changes) / len(significant_changes)
        if significant_changes
        else 0
    )

    # Composite index: weighted sum (tweak weights as needed)
    rolling_index = 0.6 * hills_per_km + 0.4 * (
        avg_hill_size / 20
    )  # typical big hills are ~20 m per hill

    # Normalize to 0-1 scale
    normalized_index = min(rolling_index, 1.0)
    return normalized_index


"""
gives a 0–100% match by weighting 5 checks:
    distance difference within ±1 km (25%),
    elevation-gain difference within ±500 m (25%),
    overall difficulty within ±5 on our 10-point scale (20%),
    terrain character using the rolling-hills index (15%),
    and surface difficulty similarity (15%).
    Higher sub-scores → higher overall match.
"""


def calculate_trail_similarity(trail1, trail2):
    """Calculate similarity score between two trails (0-1, higher = more similar)"""
    # Normalize factors for comparison
    distance_diff = abs(trail1["distance"] - trail2["distance"])
    distance_similarity = max(
        0, 1 - (distance_diff / 1000)
    )  # Within 1km is very similar

    elevation_gain_diff = abs(trail1["elevation_gain"] - trail2["elevation_gain"])
    elevation_similarity = max(
        0, 1 - (elevation_gain_diff / 500)
    )  # Within 500m is similar

    difficulty_diff = abs(trail1["difficulty_score"] - trail2["difficulty_score"])
    difficulty_similarity = max(
        0, 1 - (difficulty_diff / 5)
    )  # Within 5 points is similar

    rolling_hills_diff = abs(
        trail1["rolling_hills_index"] - trail2["rolling_hills_index"]
    )
    rolling_similarity = max(0, 1 - (rolling_hills_diff / 0.5))  # Within 0.5 is similar

    # Surface difficulty similarity
    surface1 = trail1.get("surface_difficulty_score", 1.0)
    surface2 = trail2.get("surface_difficulty_score", 1.0)
    surface_diff = abs(surface1 - surface2)
    surface_similarity = max(
        0, 1 - (surface_diff / 0.5)
    )  # Within 0.5 multiplier is similar

    # Weighted average (adjust weights as needed)
    similarity = (
        distance_similarity * 0.25
        + elevation_similarity * 0.25
        + difficulty_similarity * 0.20
        + rolling_similarity * 0.15
        + surface_similarity * 0.15
    )

    return similarity


def get_trail_weather_exposure(trail):
    """Calculate static weather exposure risk (doesn't change with weather)"""
    max_elev = trail.get("max_elevation", 0)

    # Return exposure level and explanation (static characteristics)
    if max_elev > 1500:
        return {
            "exposure_level": "High",
            "risk_factors": [
                "Rapid weather changes",
                "Snow/ice risk",
                "High wind exposure",
                "Temperature drops",
            ],
        }
    elif max_elev > 1000:
        return {
            "exposure_level": "Moderate",
            "risk_factors": ["Cooler temperatures", "Wind exposure", "Potential fog"],
        }
    elif max_elev > 500:
        return {
            "exposure_level": "Low-Moderate",
            "risk_factors": ["Slightly cooler temps", "Some wind exposure"],
        }
    else:
        return {
            "exposure_level": "Low",
            "risk_factors": ["Minimal weather impact", "Protected terrain"],
        }


async def get_live_weather_difficulty(trail_coords, weather_api_key=None):
    """Get current weather conditions and calculate live difficulty multiplier"""
    if not trail_coords:
        return {
            "multiplier": 1.0,
            "conditions": "No coordinates available",
            "explanation": "Trail coordinates required for weather data",
        }

    # For demo purposes, simulate different conditions
    # In production, this would call OpenWeatherMap or similar API
    import random

    # Simulate current conditions (in real app, call weather API)
    conditions = random.choice(
        [
            {"temp": 15, "wind": 10, "rain": False, "visibility": "Good"},
            {"temp": 5, "wind": 25, "rain": True, "visibility": "Poor"},
            {"temp": 25, "wind": 5, "rain": False, "visibility": "Excellent"},
            {"temp": -2, "wind": 30, "rain": False, "visibility": "Fair"},
            {"temp": 18, "wind": 15, "rain": False, "visibility": "Good"},
            {"temp": 12, "wind": 8, "rain": False, "visibility": "Excellent"},
        ]
    )

    multiplier = 1.0
    factors = []

    # Temperature impact
    if conditions["temp"] < 0:
        multiplier += 0.3
        factors.append("Freezing temperatures")
    elif conditions["temp"] < 5:
        multiplier += 0.2
        factors.append("Cold temperatures")
    elif conditions["temp"] > 30:
        multiplier += 0.1
        factors.append("Hot temperatures")

    # Wind impact
    if conditions["wind"] > 25:
        multiplier += 0.2
        factors.append("Strong winds")
    elif conditions["wind"] > 15:
        multiplier += 0.1
        factors.append("Moderate winds")

    # Rain impact
    if conditions["rain"]:
        multiplier += 0.3
        factors.append("Wet/slippery conditions")

    # Visibility impact
    if conditions["visibility"] == "Poor":
        multiplier += 0.2
        factors.append("Poor visibility")

    condition_desc = f"{conditions['temp']}°C, {conditions['wind']}km/h winds"
    if conditions["rain"]:
        condition_desc += ", raining"

    return {
        "multiplier": round(multiplier, 2),
        "conditions": condition_desc,
        "explanation": f"Weather factors: {', '.join(factors) if factors else 'Good conditions'}",
    }


def calculate_terrain_variety(elevations):
    """Calculate how varied the terrain is (0-10 scale)"""
    if len(elevations) < 10:
        return 0

    # Calculate elevation ranges in 100m bands
    elevation_bands = set()
    for elev in elevations:
        band = int(elev / 100) * 100  # Round to nearest 100m
        elevation_bands.add(band)

    # More bands = more variety
    variety_score = min(len(elevation_bands), 10)  # Cap at 10

    # Also consider elevation change rate
    elevation_changes = []
    for i in range(1, len(elevations)):
        change_rate = abs(elevations[i] - elevations[i - 1])
        elevation_changes.append(change_rate)

    # Bonus for frequent elevation changes
    if elevation_changes:
        avg_change = sum(elevation_changes) / len(elevation_changes)
        if avg_change > 20:  # Frequent significant changes
            variety_score = min(variety_score + 2, 10)
        elif avg_change > 10:  # Moderate changes
            variety_score = min(variety_score + 1, 10)

    return variety_score


def get_terrain_variety_description(score):
    """Get a description for terrain variety score"""
    if score >= 8:
        return "Highly varied terrain with multiple elevation zones"
    elif score >= 6:
        return "Good terrain variety with several elevation changes"
    elif score >= 4:
        return "Moderate terrain variety with some elevation changes"
    elif score >= 2:
        return "Limited terrain variety, mostly consistent elevation"
    else:
        return "Flat or very consistent terrain"
    
"""
Easy (0.7-0.8x): Paved roads, boardwalks, concrete
Normal (1.0x): Dirt trails, gravel, grass (baseline)
Moderate (1.1-1.3x): Soil, forest floor, wood chips, tall grass
Challenging (1.3-1.6x): Sand, mud, loose gravel, scree, snow
Difficult (1.6-2.0x): Rock, boulders, swamp, ice
"""
def get_surface_difficulty_multiplier(surface_type):
    """Get difficulty multiplier based on terrain surface type"""
    surface_multipliers = {
        # Easy surfaces (< 1.0)
        "paved": 0.7,  # Paved roads, easiest
        "boardwalk": 0.8,  # Wooden boardwalks
        "concrete": 0.75,  # Concrete paths
        # Normal surfaces (1.0)
        "dirt": 1.0,  # Packed dirt trails (baseline)
        "gravel": 1.0,  # Well-maintained gravel
        "grass": 1.0,  # Short grass
        # Moderate surfaces (1.1-1.3)
        "soil": 1.1,  # Loose soil
        "forest_floor": 1.15,  # Leaf litter, small branches
        "crushed_stone": 1.1,  # Loose crushed stone
        "wood_chips": 1.2,  # Wood chip trails
        "tall_grass": 1.25,  # Long grass, meadows
        # Challenging surfaces (1.3-1.6)
        "sand": 1.4,  # Beach sand, very tiring
        "mud": 1.5,  # Muddy conditions
        "loose_gravel": 1.3,  # Loose, shifting gravel
        "scree": 1.6,  # Loose rock fragments
        "snow": 1.4,  # Snow covered (not ice)
        # Difficult surfaces (1.6-2.0)
        "rock": 1.7,  # Rocky terrain, scrambling
        "boulder": 1.8,  # Large rocks, careful footing
        "swamp": 1.9,  # Swampy, unstable ground
        "ice": 2.0,  # Icy conditions, dangerous
        # Default for unknown
        "unknown": 1.0,
    }

    return surface_multipliers.get(surface_type.lower(), 1.0)


def estimate_surface_type_from_terrain(coordinates, elevation_profile=None):
    """Estimate likely surface types based on terrain characteristics"""
    if not coordinates:
        return [{"surface": "unknown", "percentage": 100}]

    # Analyze terrain to estimate surface types
    # This is a simplified estimation - in reality you'd use satellite data,
    # land cover maps, or trail databases

    surface_segments = []
    num_points = len(coordinates)

    # Get elevation statistics if available
    elevations = []
    if elevation_profile:
        elevations = [point.get("elevation", 0) for point in elevation_profile]

    # Estimate based on coordinate patterns and elevation
    if elevations:
        avg_elevation = sum(elevations) / len(elevations)
        elevation_variance = sum((e - avg_elevation) ** 2 for e in elevations) / len(
            elevations
        )

        # High elevation, high variance = rocky terrain
        if avg_elevation > 800 and elevation_variance > 1000:
            surface_segments = [
                {"surface": "rock", "percentage": 40},
                {"surface": "dirt", "percentage": 35},
                {"surface": "scree", "percentage": 25},
            ]
        # High elevation, low variance = alpine meadows
        elif avg_elevation > 800:
            surface_segments = [
                {"surface": "grass", "percentage": 50},
                {"surface": "dirt", "percentage": 30},
                {"surface": "rock", "percentage": 20},
            ]
        # Medium elevation, high variance = forest trails
        elif avg_elevation > 200 and elevation_variance > 500:
            surface_segments = [
                {"surface": "forest_floor", "percentage": 60},
                {"surface": "dirt", "percentage": 30},
                {"surface": "soil", "percentage": 10},
            ]
        # Low elevation, coastal areas
        elif avg_elevation < 100:
            # Could be coastal, might have sand
            surface_segments = [
                {"surface": "dirt", "percentage": 50},
                {"surface": "sand", "percentage": 30},
                {"surface": "grass", "percentage": 20},
            ]
        else:
            # Default mixed terrain
            surface_segments = [
                {"surface": "dirt", "percentage": 70},
                {"surface": "gravel", "percentage": 20},
                {"surface": "grass", "percentage": 10},
            ]
    else:
        # No elevation data, assume mixed terrain
        surface_segments = [
            {"surface": "dirt", "percentage": 60},
            {"surface": "gravel", "percentage": 25},
            {"surface": "grass", "percentage": 15},
        ]

    return surface_segments


def calculate_surface_difficulty_score(surface_segments):
    """Calculate overall surface difficulty score from surface segments"""
    if not surface_segments:
        return 1.0

    total_score = 0
    total_percentage = 0

    for segment in surface_segments:
        surface = segment.get("surface", "unknown")
        percentage = segment.get("percentage", 0)
        multiplier = get_surface_difficulty_multiplier(surface)

        total_score += multiplier * percentage
        total_percentage += percentage

    if total_percentage == 0:
        return 1.0

    # Weighted average of surface difficulties
    return total_score / total_percentage


def get_surface_difficulty_description(score, surface_segments):
    """Get human-readable description of surface difficulty"""
    primary_surfaces = sorted(
        surface_segments, key=lambda x: x["percentage"], reverse=True
    )[:2]

    description = f"Surface difficulty: {score:.2f}x baseline. "

    if score <= 0.8:
        description += "Very easy walking on "
    elif score <= 1.0:
        description += "Standard trail surface with "
    elif score <= 1.3:
        description += "Moderately challenging surface with "
    elif score <= 1.6:
        description += "Difficult surface requiring careful footing with "
    else:
        description += "Very challenging surface demanding experience with "

    surface_names = []
    for surface in primary_surfaces:
        name = surface["surface"].replace("_", " ")
        percentage = surface["percentage"]
        surface_names.append(f"{name} ({percentage}%)")

    description += " and ".join(surface_names)

    return description


def get_weather_exposure_from_score(score):
    """Convert weather score back to exposure level and risk factors"""
    # Handle None/null values
    if score is None:
        score = 1.0  # Default to low exposure

    try:
        score = float(score)  # Ensure it's a number
    except (ValueError, TypeError):
        score = 1.0  # Default to low exposure if conversion fails

    if score >= 1.25:
        return {
            "exposure_level": "High",
            "risk_factors": [
                "Rapid weather changes",
                "Snow/ice risk",
                "High wind exposure",
                "Temperature drops",
            ],
        }
    elif score >= 1.15:
        return {
            "exposure_level": "Moderate",
            "risk_factors": ["Cooler temperatures", "Wind exposure", "Potential fog"],
        }
    elif score >= 1.05:
        return {
            "exposure_level": "Low-Moderate",
            "risk_factors": ["Slightly cooler temps", "Some wind exposure"],
        }
    else:
        return {
            "exposure_level": "Low",
            "risk_factors": ["Minimal weather impact", "Protected terrain"],
        }


def find_relevant_dem_tiles(trail_coords):
    """Find DEM tiles that cover the trail coordinates"""
    if not trail_coords:
        return []

    # Convert lat/lon to UTM (approximately) to match DEM tile naming
    # Brisbane DEM tiles are in MGA Zone 56 (EPSG:28356)
    # Tile naming follows pattern: Brisbane_YYYY_LGA_SW_EASTING_NORTHING_1K_DEM_1m.tif

    relevant_tiles = []
    dem_dir = os.path.join("data", "QLD Government", "DEM", "1 Metre")

    if not os.path.exists(dem_dir):
        print(f"DEM directory not found: {dem_dir}")
        return []

    # Get all available DEM files
    dem_files = glob.glob(os.path.join(dem_dir, "*.tif"))

    # For now, return all available tiles - in production you'd filter by bounds
    # This is a simplified approach for the demo
    return dem_files[:4]  # Limit to 4 tiles for performance


def process_dem_for_trail(trail_coords, dem_files, resolution_factor=4):
    """Process DEM data for 3D visualization of a trail"""
    if not dem_files or not trail_coords:
        return None

    try:
        print(
            f"Processing DEM with {len(dem_files)} files and {len(trail_coords)} trail coordinates"
        )

        # For demonstration, let's create synthetic terrain data if DEM processing fails
        # This ensures the 3D viewer works while we debug the real DEM processing

        # Calculate bounding box for the trail
        lats = [coord[0] for coord in trail_coords]
        lons = [coord[1] for coord in trail_coords]

        min_lat, max_lat = min(lats), max(lats)
        min_lon, max_lon = min(lons), max(lons)

        print(
            f"Trail bounds: lat {min_lat:.6f} to {max_lat:.6f}, lon {min_lon:.6f} to {max_lon:.6f}"
        )

        # Try to process real DEM data
        try:
            # Read first DEM file to get basic info
            with rasterio.open(dem_files[0]) as dem:
                print(f"DEM CRS: {dem.crs}")
                print(f"DEM bounds: {dem.bounds}")
                print(f"DEM shape: {dem.shape}")

                # Simple approach: read a small area from the first DEM file
                elevation_data = dem.read(1)
                transform = dem.transform

                # Get a subset of the elevation data for performance
                height, width = elevation_data.shape
                step = resolution_factor * 10  # Larger step for demo

                subset_height = height // step
                subset_width = width // step

                if subset_height < 10 or subset_width < 10:
                    raise ValueError("DEM subset too small")

                # Create coordinate grids for the subset
                x_coords = []
                y_coords = []
                elevations = []

                for i in range(0, subset_height):
                    for j in range(0, subset_width):
                        row = i * step
                        col = j * step
                        if row < height and col < width:
                            elevation = float(elevation_data[row, col])
                            if not np.isnan(elevation) and elevation > -9999:
                                # Get coordinate in DEM's projection
                                x, y = rasterio.transform.xy(transform, row, col)

                                # Convert to lat/lon
                                lon, lat = transform(
                                    dem.crs, CRS.from_epsg(4326), [x], [y]
                                )
                                x_coords.append(lon[0])
                                y_coords.append(lat[0])
                                elevations.append(elevation)

                print(f"Extracted {len(elevations)} elevation points from DEM")

                if len(elevations) >= 100:  # Minimum points for visualization
                    # Create regular grid for 3D surface
                    grid_size = 30
                    x_min, x_max = min(x_coords), max(x_coords)
                    y_min, y_max = min(y_coords), max(y_coords)

                    xi = np.linspace(x_min, x_max, grid_size)
                    yi = np.linspace(y_min, y_max, grid_size)
                    xi_grid, yi_grid = np.meshgrid(xi, yi)

                    # Interpolate elevations onto regular grid
                    points = np.column_stack((x_coords, y_coords))
                    zi_grid = griddata(
                        points, elevations, (xi_grid, yi_grid), method="linear"
                    )

                    # Fill NaN values
                    mask = np.isnan(zi_grid)
                    if np.any(mask):
                        zi_grid_filled = griddata(
                            points, elevations, (xi_grid, yi_grid), method="nearest"
                        )
                        zi_grid[mask] = zi_grid_filled[mask]

                    # Process trail line
                    trail_line = []
                    for coord in trail_coords[::5]:  # Subsample trail points
                        lat, lon = coord
                        # Interpolate elevation for this trail point
                        if x_min <= lon <= x_max and y_min <= lat <= y_max:
                            trail_elev = griddata(
                                points, elevations, (lon, lat), method="linear"
                            )
                            if np.isnan(trail_elev):
                                trail_elev = griddata(
                                    points, elevations, (lon, lat), method="nearest"
                                )

                            if not np.isnan(trail_elev):
                                trail_line.append(
                                    {"x": lon, "y": lat, "z": float(trail_elev)}
                                )

                    surface_data = {
                        "x": xi.tolist(),
                        "y": yi.tolist(),
                        "z": zi_grid.tolist(),
                        "bounds": {
                            "x_min": float(x_min),
                            "x_max": float(x_max),
                            "y_min": float(y_min),
                            "y_max": float(y_max),
                            "z_min": float(np.nanmin(zi_grid)),
                            "z_max": float(np.nanmax(zi_grid)),
                        },
                    }

                    return {
                        "surface": surface_data,
                        "trail_line": trail_line,
                        "metadata": {
                            "grid_size": grid_size,
                            "num_trail_points": len(trail_line),
                            "elevation_range": float(
                                np.nanmax(zi_grid) - np.nanmin(zi_grid)
                            ),
                            "data_source": "Brisbane DEM",
                        },
                    }

        except Exception as dem_error:
            print(f"DEM processing failed: {dem_error}")

        # Fallback: Create Mt Coot-tha area terrain for demonstration
        print("Creating Mt Coot-tha area terrain for demonstration")

        # Mt Coot-tha specific coordinates (Brisbane, Australia)
        # These are the actual boundaries of Mt Coot-tha area
        mt_coottha_bounds = {
            "lat_min": -27.495,  # Southern boundary
            "lat_max": -27.465,  # Northern boundary
            "lon_min": 152.940,  # Western boundary
            "lon_max": 152.980,  # Eastern boundary
        }

        grid_size = 80  # High resolution for the whole mountain area

        x_min = mt_coottha_bounds["lon_min"]
        x_max = mt_coottha_bounds["lon_max"]
        y_min = mt_coottha_bounds["lat_min"]
        y_max = mt_coottha_bounds["lat_max"]

        xi = np.linspace(x_min, x_max, grid_size)
        yi = np.linspace(y_min, y_max, grid_size)
        xi_grid, yi_grid = np.meshgrid(xi, yi)

        # Create realistic Mt Coot-tha terrain profile
        # Mt Coot-tha peak is approximately at -27.4756°S, 152.9581°E with elevation ~287m
        peak_lat = -27.4756
        peak_lon = 152.9581

        zi_grid = np.zeros((grid_size, grid_size))
        for i in range(grid_size):
            for j in range(grid_size):
                lat = yi_grid[i, j]
                lon = xi_grid[i, j]

                # Distance from Mt Coot-tha summit
                dist_to_peak = np.sqrt((lat - peak_lat) ** 2 + (lon - peak_lon) ** 2)

                # Create Mt Coot-tha's characteristic shape
                # Main peak with gradual slopes
                main_peak = 287 * np.exp(-dist_to_peak * 800)  # Peak at ~287m

                # Secondary ridges and spurs
                ridge1 = 150 * np.exp(
                    -((lat - (-27.480)) ** 2 + (lon - 152.950) ** 2) * 2000
                )
                ridge2 = 120 * np.exp(
                    -((lat - (-27.470)) ** 2 + (lon - 152.965) ** 2) * 2500
                )
                ridge3 = 180 * np.exp(
                    -((lat - (-27.485)) ** 2 + (lon - 152.975) ** 2) * 2200
                )

                # Valley systems around the mountain
                valley1 = -50 * np.exp(
                    -((lat - (-27.490)) ** 2 + (lon - 152.945) ** 2) * 1500
                )
                valley2 = -40 * np.exp(
                    -((lat - (-27.475)) ** 2 + (lon - 152.985) ** 2) * 1800
                )

                # Base elevation (Brisbane area is generally 50-100m above sea level)
                base_elevation = 80 + 20 * np.sin((lat + 27.48) * 200) * np.cos(
                    (lon - 152.96) * 300
                )

                # Natural terrain variation
                terrain_noise = (
                    15 * np.sin((lat + 27.48) * 1000) * np.cos((lon - 152.96) * 1200)
                )
                small_features = (
                    8 * np.sin((lat + 27.48) * 2000) * np.cos((lon - 152.96) * 2500)
                )

                # Combine all terrain features
                elevation = (
                    base_elevation
                    + main_peak
                    + ridge1
                    + ridge2
                    + ridge3
                    + valley1
                    + valley2
                    + terrain_noise
                    + small_features
                )

                # Ensure realistic elevation bounds for Brisbane area
                elevation = max(20, min(350, elevation))
                zi_grid[i, j] = elevation

        # Create trail line within Mt Coot-tha area
        trail_line = []
        for coord in trail_coords[::3]:  # Sample more trail points for better detail
            lat, lon = coord
            # Check if trail point is within Mt Coot-tha area
            if (
                mt_coottha_bounds["lat_min"] <= lat <= mt_coottha_bounds["lat_max"]
                and mt_coottha_bounds["lon_min"] <= lon <= mt_coottha_bounds["lon_max"]
            ):

                # Find closest grid point for elevation
                i = int((lat - y_min) / (y_max - y_min) * (grid_size - 1))
                j = int((lon - x_min) / (x_max - x_min) * (grid_size - 1))
                i = max(0, min(grid_size - 1, i))
                j = max(0, min(grid_size - 1, j))

                trail_line.append(
                    {
                        "x": lon,
                        "y": lat,
                        "z": float(zi_grid[i, j] + 3),  # Slightly above terrain
                    }
                )
            else:
                # For trail points outside Mt Coot-tha area, estimate elevation
                trail_line.append(
                    {
                        "x": lon,
                        "y": lat,
                        "z": 100.0,  # Default elevation for points outside area
                    }
                )

        surface_data = {
            "x": xi.tolist(),
            "y": yi.tolist(),
            "z": zi_grid.tolist(),
            "bounds": {
                "x_min": float(x_min),
                "x_max": float(x_max),
                "y_min": float(y_min),
                "y_max": float(y_max),
                "z_min": float(np.min(zi_grid)),
                "z_max": float(np.max(zi_grid)),
            },
        }

        return {
            "surface": surface_data,
            "trail_line": trail_line,
            "metadata": {
                "grid_size": grid_size,
                "num_trail_points": len(trail_line),
                "elevation_range": float(np.max(zi_grid) - np.min(zi_grid)),
                "data_source": "Mt Coot-tha Area Terrain",
                "area_name": "Mt Coot-tha, Brisbane",
                "peak_elevation": f"{np.max(zi_grid):.0f}m",
            },
        }

    except Exception as e:
        print(f"Error processing DEM data: {e}")
        import traceback

        traceback.print_exc()
        return None


@app.get("/trails")
async def get_trails():
    """Get all trails from Supabase database"""
    try:
        response = supabase.table("trails").select("*").execute()
        trails = response.data
        return {"success": True, "trails": trails}
    except Exception as e:
        print(f"Database error: {e}")
        raise HTTPException(status_code=500, detail=str(e))


@app.get("/trail/{trail_id}/similar")
async def get_similar_trails(trail_id: int, limit: int = 5):
    """Get trails similar to the specified trail"""
    try:
        # Get the target trail
        target_response = (
            supabase.table("trails").select("*").eq("id", trail_id).execute()
        )
        if not target_response.data:
            raise HTTPException(status_code=404, detail="Trail not found")

        target_trail = target_response.data[0]

        # Get all other trails
        all_trails_response = (
            supabase.table("trails").select("*").neq("id", trail_id).execute()
        )
        all_trails = all_trails_response.data

        # Calculate similarity scores
        similarities = []
        for trail in all_trails:
            similarity_score = calculate_trail_similarity(target_trail, trail)
            similarities.append({"trail": trail, "similarity_score": similarity_score})

        # Sort by similarity and return top results
        similarities.sort(key=lambda x: x["similarity_score"], reverse=True)
        similar_trails = similarities[:limit]

        return {
            "success": True,
            "target_trail": target_trail["name"],
            "similar_trails": similar_trails,
        }

    except Exception as e:
        print(f"Similar trails error: {e}")
        raise HTTPException(status_code=500, detail=str(e))


@app.get("/analytics/overview")
async def get_analytics_overview():
    """Get overall analytics for all trails"""
    try:
        response = supabase.table("trails").select("*").execute()
        trails = response.data

        if not trails:
            return {"success": True, "analytics": {"total_trails": 0}}

        # Calculate aggregate statistics
        total_distance = sum(trail.get("distance", 0) for trail in trails)
        total_elevation_gain = sum(trail.get("elevation_gain", 0) for trail in trails)
        avg_difficulty = sum(
            trail.get("difficulty_score", 0) for trail in trails
        ) / len(trails)

        # Difficulty distribution
        difficulty_dist = {"Easy": 0, "Moderate": 0, "Hard": 0, "Extreme": 0}
        for trail in trails:
            level = trail.get("difficulty_level", "Unknown")
            if level in difficulty_dist:
                difficulty_dist[level] += 1

        # Distance categories
        distance_categories = {
            "Short (<5km)": 0,
            "Medium (5-15km)": 0,
            "Long (>15km)": 0,
        }
        for trail in trails:
            distance = trail.get("distance", 0)
            if distance < 5:
                distance_categories["Short (<5km)"] += 1
            elif distance <= 15:
                distance_categories["Medium (5-15km)"] += 1
            else:
                distance_categories["Long (>15km)"] += 1

        return {
            "success": True,
            "analytics": {
                "total_trails": len(trails),
                "total_distance_km": round(total_distance, 1),
                "total_elevation_gain_m": round(total_elevation_gain, 0),
                "avg_difficulty_score": round(avg_difficulty, 1),
                "difficulty_distribution": difficulty_dist,
                "distance_categories": distance_categories,
                "most_challenging": max(
                    trails, key=lambda t: t.get("difficulty_score", 0)
                )["name"],
                "longest_trail": max(trails, key=lambda t: t.get("distance", 0))[
                    "name"
                ],
            },
        }

    except Exception as e:
        print(f"Analytics error: {e}")
        raise HTTPException(status_code=500, detail=str(e))


@app.get("/trail/{trail_id}/weather")
async def get_trail_weather(trail_id: int):
    """Get live weather conditions and difficulty multiplier for a trail"""
    try:
        print(f"Getting weather data for trail ID: {trail_id}")

        # Get the trail
        trail_response = (
            supabase.table("trails").select("*").eq("id", trail_id).execute()
        )
        if not trail_response.data:
            raise HTTPException(status_code=404, detail="Trail not found")

        trail = trail_response.data[0]
        print(f"Found trail: {trail.get('name', 'Unknown')}")

        coordinates = trail.get("coordinates", [])

        if not coordinates:
            raise HTTPException(status_code=400, detail="Trail has no coordinate data")

        # Get midpoint coordinates for weather lookup
        mid_index = len(coordinates) // 2
        trail_coords = coordinates[mid_index]
        print(f"Using coordinates: {trail_coords}")

        # Get live weather data (this would use a real weather API in production)
        weather_data = await get_live_weather_difficulty(trail_coords)
        print(f"Weather data: {weather_data}")

        # Get static weather exposure info from stored score
        weather_score = trail.get("weather_difficulty_multiplier")
        if weather_score is None:
            weather_score = 1.0  # Default value
        weather_exposure = get_weather_exposure_from_score(weather_score)

        # Safe difficulty calculation
        base_difficulty = trail.get("difficulty_score", 0)
        if base_difficulty is None:
            base_difficulty = 0

        weather_multiplier = weather_data.get("multiplier", 1.0)
        if weather_multiplier is None:
            weather_multiplier = 1.0

        result = {
            "success": True,
            "trail_name": trail.get("name", "Unknown Trail"),
            "live_weather": weather_data,
            "weather_exposure": weather_exposure,
            "coordinates": trail_coords,
            "updated_difficulty": {
                "base_difficulty": base_difficulty,
                "weather_adjusted": round(base_difficulty * weather_multiplier, 1),
                "adjustment_explanation": f"Difficulty adjusted by {weather_multiplier}x due to current conditions",
            },
        }

        print(f"Returning result: {result}")
        return result

    except Exception as e:
        print(f"Weather lookup error: {e}")
        import traceback

        traceback.print_exc()
        raise HTTPException(status_code=500, detail=str(e))


<<<<<<< HEAD
@app.get("/trail/{trail_id}/surface-analysis")
async def get_trail_surface_analysis(trail_id: int):
    """Get detailed surface difficulty analysis for a trail"""
    try:
        # Get trail data
        trail_response = (
            supabase.table("trails").select("*").eq("id", trail_id).execute()
        )
        if not trail_response.data:
            raise HTTPException(status_code=404, detail="Trail not found")

        trail = trail_response.data[0]
        coordinates = trail.get("coordinates", [])
        elevation_profile = trail.get("elevation_profile", [])

        if not coordinates:
            raise HTTPException(status_code=400, detail="Trail has no coordinate data")

        # Get surface analysis
        surface_segments = trail.get("surface_segments")
        surface_difficulty_score = trail.get("surface_difficulty_score", 1.0)
        surface_description = trail.get(
            "surface_description", "No surface analysis available"
        )

        # If no stored surface data, generate it
        if not surface_segments:
            surface_segments = estimate_surface_type_from_terrain(
                coordinates, elevation_profile
            )
            surface_difficulty_score = calculate_surface_difficulty_score(
                surface_segments
            )
            surface_description = get_surface_difficulty_description(
                surface_difficulty_score, surface_segments
            )

        # Get detailed surface information
        surface_details = []
        for segment in surface_segments:
            surface_type = segment["surface"]
            percentage = segment["percentage"]
            multiplier = get_surface_difficulty_multiplier(surface_type)

            surface_details.append(
                {
                    "surface_type": surface_type.replace("_", " ").title(),
                    "percentage": percentage,
                    "difficulty_multiplier": multiplier,
                    "description": get_surface_type_description(surface_type),
                }
            )

        return {
            "success": True,
            "trail_name": trail.get("name", "Unknown Trail"),
            "surface_analysis": {
                "overall_difficulty_score": surface_difficulty_score,
                "description": surface_description,
                "surface_breakdown": surface_details,
                "comparison_to_baseline": {
                    "easier_than_baseline": surface_difficulty_score < 1.0,
                    "percentage_difference": round(
                        (surface_difficulty_score - 1.0) * 100, 1
                    ),
                },
            },
        }

    except Exception as e:
        print(f"Surface analysis error: {e}")
        raise HTTPException(status_code=500, detail=str(e))


def get_surface_type_description(surface_type):
    """Get detailed description of a surface type"""
    descriptions = {
        "paved": "Smooth paved roads or paths, excellent for all fitness levels",
        "boardwalk": "Elevated wooden walkways, good footing with railings",
        "concrete": "Concrete paths or sidewalks, smooth and predictable",
        "dirt": "Well-packed dirt trails, the standard for hiking difficulty",
        "gravel": "Small stones providing good traction, slightly uneven",
        "grass": "Natural grass surfaces, may be uneven or soft",
        "soil": "Loose earth that may be soft or muddy after rain",
        "forest_floor": "Natural forest surface with leaves, twigs, and roots",
        "crushed_stone": "Processed stone chips, can shift underfoot",
        "wood_chips": "Soft wood chip trails, good cushioning but unstable",
        "tall_grass": "Long grass and vegetation, may hide obstacles",
        "sand": "Beach or desert sand, very tiring due to energy loss",
        "mud": "Muddy conditions, slippery and energy-intensive",
        "loose_gravel": "Unstable rocks that shift and slide underfoot",
        "scree": "Loose rock fragments on slopes, requires careful footing",
        "snow": "Snow-covered surfaces, may require special equipment",
        "rock": "Rocky terrain requiring scrambling and route-finding",
        "boulder": "Large rocks requiring climbing skills and balance",
        "swamp": "Wet, unstable ground with potential hazards",
        "ice": "Icy conditions requiring crampons or microspikes",
        "unknown": "Surface conditions not determined",
    }

    return descriptions.get(surface_type, "No description available")


@app.get("/trail/{trail_id}/dem3d")
async def get_trail_3d_dem(trail_id: int):
    """Get 3D DEM data for a specific trail"""
    try:
        print(f"Getting 3D DEM data for trail ID: {trail_id}")

        # Get the trail from database
        trail_response = (
            supabase.table("trails").select("*").eq("id", trail_id).execute()
        )
        if not trail_response.data:
            raise HTTPException(status_code=404, detail="Trail not found")

        trail = trail_response.data[0]
        trail_coords = trail.get("coordinates", [])

        if not trail_coords:
            raise HTTPException(status_code=400, detail="Trail has no coordinate data")

        print(
            f"Processing DEM for trail: {trail.get('name', 'Unknown')} with {len(trail_coords)} coordinates"
        )

        # Find relevant DEM tiles
        dem_files = find_relevant_dem_tiles(trail_coords)
        if not dem_files:
            raise HTTPException(
                status_code=404, detail="No DEM data available for this trail area"
            )

        print(f"Found {len(dem_files)} DEM files")

        # Process DEM data
        dem_data = process_dem_for_trail(trail_coords, dem_files)
        if not dem_data:
            raise HTTPException(status_code=500, detail="Failed to process DEM data")

        return {
            "success": True,
            "trail_name": trail.get("name", "Unknown Trail"),
            "trail_id": trail_id,
            "dem_data": dem_data,
        }

    except HTTPException:
        raise
    except Exception as e:
        print(f"3D DEM error: {e}")
        import traceback

        traceback.print_exc()
        raise HTTPException(status_code=500, detail=str(e))


=======
>>>>>>> 61a55cb8
@app.get("/map")
async def get_map():
    """Generate map with all trails from Supabase"""
    try:
        # Get trails from database
        response = supabase.table("trails").select("*").execute()
        trails = response.data

        # If no trails, return empty map
        if not trails:
            # Create empty map centered on Brisbane
            m = folium.Map(location=[-27.4698, 152.9560], zoom_start=12)

            # Generate unique filename
            map_id = str(uuid.uuid4())
            map_filename = f"empty_map_{map_id}.html"
            map_path = os.path.join(tempfile.gettempdir(), map_filename)

            # Save map to temporary file
            m.save(map_path)

            return {
                "success": True,
                "map_url": f"/maps/{map_filename}",
                "trails_count": 0,
                "message": "No trails available. Upload GPX files to get started.",
            }

        # Create a map centered on Brisbane for multiple trails
        m = folium.Map(
            location=[-27.4698, 152.9560], 
            zoom_start=12,
            tiles='OpenStreetMap',  # Better base layer
            control_scale=True,     # Add scale control
            prefer_canvas=False     # Ensure interactive behavior
        )

        # Collect all coordinates to calculate bounds
        all_coordinates = []
        
        # Color palette for different trails
        colors = ["blue", "red", "green", "purple", "orange", "darkred", "lightred"]

        for i, trail in enumerate(trails):
            color = colors[i % len(colors)]
            coordinates = trail.get("coordinates", [])

            if coordinates:
                # Add all coordinates to bounds calculation
                all_coordinates.extend(coordinates)
                
                # Add polyline for this trail with better styling
                folium.PolyLine(
                    coordinates,
                    color=color,
                    weight=4,
                    opacity=0.8,
                    tooltip=f"{trail.get('name', 'Unnamed Trail')} - {trail.get('distance', 0):.1f}km",
                    popup=folium.Popup(
                        f"""
                        <div style="font-family: Arial, sans-serif;">
                            <h4 style="margin: 0 0 10px 0; color: {color};">{trail.get('name', 'Unnamed Trail')}</h4>
                            <p style="margin: 5px 0;"><strong>Distance:</strong> {trail.get('distance', 0):.1f} km</p>
                            <p style="margin: 5px 0;"><strong>Elevation Gain:</strong> {trail.get('elevation_gain', 0)} m</p>
                            <p style="margin: 5px 0;"><strong>Difficulty:</strong> {trail.get('difficulty_level', 'Unknown')}</p>
                            <p style="margin: 5px 0;"><strong>Max Elevation:</strong> {trail.get('max_elevation', 0)} m</p>
                        </div>
                        """,
                        max_width=250
                    )
                ).add_to(m)

                # Add start marker with better styling
                start_coord = coordinates[0]
                folium.Marker(
                    start_coord,
                    popup=folium.Popup(f"<strong>Start:</strong> {trail.get('name', 'Unnamed Trail')}", max_width=200),
                    tooltip="Trail Start",
                    icon=folium.Icon(color="green", icon="play", prefix="fa")
                ).add_to(m)

                # Add end marker with better styling
                end_coord = coordinates[-1]
                folium.Marker(
                    end_coord,
                    popup=folium.Popup(f"<strong>End:</strong> {trail.get('name', 'Unnamed Trail')}", max_width=200),
                    tooltip="Trail End",
                    icon=folium.Icon(color="red", icon="stop", prefix="fa")
                ).add_to(m)

        # Fit map bounds to show all trails
        if all_coordinates:
            # Calculate bounds
            lats = [coord[0] for coord in all_coordinates]
            lons = [coord[1] for coord in all_coordinates]
            
            # Add some padding to the bounds
            lat_padding = (max(lats) - min(lats)) * 0.1
            lon_padding = (max(lons) - min(lons)) * 0.1
            
            bounds = [
                [min(lats) - lat_padding, min(lons) - lon_padding],
                [max(lats) + lat_padding, max(lons) + lon_padding]
            ]
            
            m.fit_bounds(bounds)
        
        # Add layer control for different map views
        folium.TileLayer('OpenStreetMap').add_to(m)
        folium.TileLayer(
            'Stamen Terrain', 
            name='Terrain',
            attr='Map tiles by Stamen Design, under CC BY 3.0. Data by OpenStreetMap, under ODbL.'
        ).add_to(m)
        folium.TileLayer(
            'CartoDB positron', 
            name='Light',
            attr='&copy; OpenStreetMap contributors &copy; CARTO'
        ).add_to(m)
        folium.LayerControl().add_to(m)
        
        # Add fullscreen control
        Fullscreen(
            position="topright",
            title="Expand me",
            title_cancel="Exit me",
            force_separate_button=True,
        ).add_to(m)
        
        # Add measure control for distance measurements
        MeasureControl(primary_length_unit="kilometers").add_to(m)

        # Add JavaScript for trail click handling
        trail_data_js = f"""
        var allTrailsData = {json.dumps([{
            'id': trail.get('id'),
            'name': trail.get('name', 'Unnamed Trail'),
            'distance': trail.get('distance', 0),
            'elevationGain': trail.get('elevation_gain', 0),
            'elevationLoss': trail.get('elevation_loss', 0),
            'maxElevation': trail.get('max_elevation', 0),
            'minElevation': trail.get('min_elevation', 0),
            'rollingHillsIndex': trail.get('rolling_hills_index', 0),
            'difficultyScore': trail.get('difficulty_score', 0),
            'difficultyLevel': trail.get('difficulty_level', 'Unknown'),
            'elevationProfile': trail.get('elevation_profile', []),
            'coordinates': trail.get('coordinates', [])
        } for trail in trails])};
        
        console.log('Trail data available:', allTrailsData.length, 'trails');
        allTrailsData.forEach(function(trail, index) {{
            console.log('Trail', index + ':', trail.name, '- ID:', trail.id);
        }});
        
        function sendTrailDataToParent(trailData) {{
            console.log('Sending trail data to parent:', trailData);
            if (window.parent && window.parent !== window) {{
                window.parent.postMessage({{
                    type: 'trail-clicked',
                    data: trailData
                }}, '*');
            }} else {{
                console.log('No parent window found - running in standalone mode');
            }}
        }}
        
        function setupClickHandlers() {{
            var polylines = document.querySelectorAll('.leaflet-interactive');
            console.log('Found', polylines.length, 'interactive elements');
            
            polylines.forEach(function(polyline, index) {{
                polyline.style.cursor = 'pointer';
                polyline.addEventListener('click', function(e) {{
                    console.log('Polyline', index, 'clicked');
                    if (allTrailsData[index]) {{
                        sendTrailDataToParent(allTrailsData[index]);
                    }} else {{
                        console.log('No trail data found for index', index);
                    }}
                }});
            }});
        }}
        
        // Setup click handlers when DOM is ready
        if (document.readyState === 'loading') {{
            document.addEventListener('DOMContentLoaded', function() {{
                setTimeout(setupClickHandlers, 1000);
            }});
        }} else {{
            setTimeout(setupClickHandlers, 1000);
        }}
        """

        # Add JavaScript to the map
        m.get_root().html.add_child(
            folium.Element(
                f"""
        <script>
        {trail_data_js}
        </script>
        """
            )
        )

        # Generate unique filename and save map
        map_id = str(uuid.uuid4())
        map_filename = f"trails_map_{map_id}.html"
        map_path = os.path.join(tempfile.gettempdir(), map_filename)

        # Save map to temporary file
        m.save(map_path)

        return {
            "success": True,
            "map_url": f"/maps/{map_filename}",
            "trails_count": len(trails),
        }

    except Exception as e:
        print(f"Map generation error: {e}")
        raise HTTPException(status_code=500, detail=str(e))


@app.post("/upload-gpx")
async def upload_gpx(file: UploadFile = File(...)):
    """Handle GPX file upload and save to Supabase"""
    if not file.filename.lower().endswith(".gpx"):
        raise HTTPException(status_code=400, detail="File must be a GPX file")

    try:
        # Read GPX content
        content = await file.read()
        gpx_content = content.decode("utf-8")

        # Extract trail name from filename
        trail_name = file.filename.replace(".gpx", "").replace("_", " ").title()

        # Analyze trail data
        gpx = gpxpy.parse(gpx_content)
        coords = []
        elevations = []
        distances = [0]
        slopes = [0]  # Start with 0 slope for first point

        for track in gpx.tracks:
            for segment in track.segments:
                for i, point in enumerate(segment.points):
                    coords.append([point.latitude, point.longitude])
                    elevations.append(point.elevation or 0)

                    if i > 0:
                        prev_point = segment.points[i - 1]
                        dist = (
                            haversine(
                                prev_point.latitude,
                                prev_point.longitude,
                                point.latitude,
                                point.longitude,
                            )
                            / 1000
                        )
                        distances.append(distances[-1] + dist)

                        # Slope analysis (gradient in %)
                        elev_diff = (point.elevation or 0) - (prev_point.elevation or 0)
                        dist_m = haversine(
                            prev_point.latitude,
                            prev_point.longitude,
                            point.latitude,
                            point.longitude,
                        )
                        if dist_m > 0:
                            gradient = (elev_diff / dist_m) * 100
                            slopes.append(gradient)
                        else:
                            slopes.append(0)

        if not coords:
            raise HTTPException(
                status_code=400, detail="No track points found in GPX file"
            )

        # Calculate statistics
        total_distance = distances[-1] if len(distances) > 1 else 0
        elevation_gain = (
            sum(
                max(0, elevations[i] - elevations[i - 1])
                for i in range(1, len(elevations))
            )
            if len(elevations) > 1
            else 0
        )
        elevation_loss = (
            sum(
                max(0, elevations[i - 1] - elevations[i])
                for i in range(1, len(elevations))
            )
            if len(elevations) > 1
            else 0
        )
        max_elevation = max(elevations) if elevations else 0
        min_elevation = min(elevations) if elevations else 0

        # Rolling hills index (advanced)
        rolling_hills_index = round(analyze_rolling_hills(elevations, distances), 2)

        # Surface difficulty analysis
        elevation_profile_data = [
            {
                "distance": round(dist, 2),
                "elevation": round(ele, 1),
                "slope": round(slopes[i] if i < len(slopes) else 0, 2),
            }
            for i, (dist, ele) in enumerate(zip(distances, elevations))
        ]

        surface_segments = estimate_surface_type_from_terrain(
            coords, elevation_profile_data
        )
        surface_difficulty_score = calculate_surface_difficulty_score(surface_segments)
        surface_description = get_surface_difficulty_description(
            surface_difficulty_score, surface_segments
        )

        # Slope analysis
        if slopes and len(slopes) > 1:  # Skip first element (always 0)
            slope_values = slopes[1:]  # Skip the initial 0
            max_slope = max(slope_values) if slope_values else 0
            avg_slope = (
                sum(map(abs, slope_values)) / len(slope_values) if slope_values else 0
            )
        else:
            max_slope = 0
            avg_slope = 0

        # Segment analysis (500m segments)
        segment_length = 0.5  # km
        segments = []
        if len(distances) > 1:
            seg_start_idx = 0
            while seg_start_idx < len(distances) - 1:
                seg_end_idx = seg_start_idx
                # Find the end index for this segment
                while (
                    seg_end_idx < len(distances) - 1
                    and distances[seg_end_idx] - distances[seg_start_idx]
                    < segment_length
                ):
                    seg_end_idx += 1
                # Calculate stats for this segment
                seg_dist = distances[seg_end_idx] - distances[seg_start_idx]
                seg_elev_change = elevations[seg_end_idx] - elevations[seg_start_idx]
                # Slope for segment
                if seg_dist > 0:
                    seg_slope = (seg_elev_change / (seg_dist * 1000)) * 100
                else:
                    seg_slope = 0
                segments.append(
                    {
                        "start_distance": round(distances[seg_start_idx], 2),
                        "end_distance": round(distances[seg_end_idx], 2),
                        "elevation_change": round(seg_elev_change, 1),
                        "avg_slope": round(seg_slope, 2),
                    }
                )
                seg_start_idx = seg_end_idx

        # Enhanced difficulty calculation including surface type
        distance_factor = min(total_distance / 10, 1) * 3
        elevation_factor = min(elevation_gain / 1000, 1) * 4
        rolling_factor = rolling_hills_index * 3
        surface_factor = (
            surface_difficulty_score - 1.0
        ) * 2  # Surface difficulty adjustment

        # Base difficulty score
        base_difficulty_score = distance_factor + elevation_factor + rolling_factor

        # Apply surface difficulty multiplier
        difficulty_score = base_difficulty_score * surface_difficulty_score

        if difficulty_score <= 3:
            difficulty_level = "Easy"
        elif difficulty_score <= 6:
            difficulty_level = "Moderate"
        elif difficulty_score <= 8:
            difficulty_level = "Hard"
        else:
            difficulty_level = "Extreme"

        # Check for duplicate trails before inserting
        # First check by exact name match
        existing_trails_response = (
            supabase.table("trails").select("*").eq("name", trail_name).execute()
        )

        if existing_trails_response.data:
            raise HTTPException(
                status_code=409,
                detail=f"Trail with name '{trail_name}' already exists in database",
            )

        # Check for similar starting coordinates (within ~100m radius)
        # This prevents uploading the same trail with different names
        start_lat, start_lon = coords[0]
        all_trails_response = (
            supabase.table("trails").select("name, coordinates").execute()
        )

        for existing_trail in all_trails_response.data:
            if existing_trail.get("coordinates"):
                existing_start = existing_trail["coordinates"][0]
                existing_lat, existing_lon = existing_start

                # Calculate distance between starting points
                distance_between_starts = haversine(
                    start_lat, start_lon, existing_lat, existing_lon
                )

                # If starts are within 100 meters, likely duplicate
                if distance_between_starts < 100:
                    raise HTTPException(
                        status_code=409,
                        detail=f"Trail starting near same location as existing trail '{existing_trail['name']}' (within 100m). Possible duplicate.",
                    )

        # Create new trail data for Supabase
        weather_exposure = get_trail_weather_exposure({"max_elevation": max_elevation})
        terrain_variety = calculate_terrain_variety(elevations)

        # Convert weather exposure to a numeric score for database compatibility
        exposure_scores = {
            "Low": 1.0,
            "Low-Moderate": 1.1,
            "Moderate": 1.2,
            "High": 1.3,
        }
        weather_score = exposure_scores.get(weather_exposure["exposure_level"], 1.0)

        new_trail_data = {
            "name": trail_name,
            "distance": round(total_distance, 2),
            "elevation_gain": int(round(elevation_gain, 0)),
            "elevation_loss": int(round(elevation_loss, 0)),
            "max_elevation": int(round(max_elevation, 0)),
            "min_elevation": int(round(min_elevation, 0)),
            "rolling_hills_index": rolling_hills_index,
            "difficulty_score": round(difficulty_score, 1),
            "difficulty_level": difficulty_level,
            "coordinates": coords,
            "elevation_profile": elevation_profile_data,
            "max_slope": round(max_slope, 2),
            "avg_slope": round(avg_slope, 2),
            "segments": segments,
            # Enhanced effort estimation using Naismith's Rule + terrain adjustments + surface difficulty
            "estimated_time_hours": round(
                (
                    (total_distance / 5)
                    + (elevation_gain / 600)
                    + (rolling_hills_index * 0.5)
                )
                * surface_difficulty_score,
                2,
            ),
            # Surface difficulty information
            "surface_difficulty_score": round(surface_difficulty_score, 2),
            "surface_segments": surface_segments,
            "surface_description": surface_description,
            # Improved analytics fields (using existing column names)
            "terrain_variety_score": terrain_variety,
            "elevation_change_total": int(round(elevation_gain + elevation_loss, 0)),
            # Store weather data in existing numeric fields, we'll interpret on frontend
            "weather_difficulty_multiplier": weather_score,  # Use existing column with new meaning
            "technical_rating": min(
                10, int(max_slope / 10 + rolling_hills_index * 5 + surface_factor + 1)
            ),  # 1-10 technical difficulty
        }

        # Insert trail into Supabase database
        response = supabase.table("trails").insert(new_trail_data).execute()

        if response.data:
            inserted_trail = response.data[0]
            return {
                "success": True,
                "message": "Trail uploaded successfully to database",
                "trail": inserted_trail,
            }
        else:
            raise HTTPException(
                status_code=500, detail="Failed to insert trail into database"
            )

    except Exception as e:
        print(f"Upload error: {e}")
        raise HTTPException(status_code=500, detail=str(e))


@app.get("/trail/{trail_id}/3d-terrain-viewer")
async def get_trail_3d_terrain_viewer(trail_id: int):
    """Serve interactive 3D terrain visualization as a standalone HTML page"""
    try:
        if not dem_analyzer:
            return JSONResponse({"error": "DEM analyzer not available"}, status_code=503)
        
        # Get trail data
        trail_response = supabase.table("trails").select("*").eq("id", trail_id).execute()
        if not trail_response.data:
            return JSONResponse({"error": "Trail not found"}, status_code=404)
        
        trail = trail_response.data[0]
        coordinates = trail.get("coordinates", [])
        
        if not coordinates:
            return JSONResponse({"error": "No coordinates available"}, status_code=400)
        
        # Generate 3D visualization
        visualization_result = dem_analyzer.create_3d_terrain_visualization(coordinates, buffer_meters=1000)
        
        if not visualization_result.get("success"):
            error_html = f"""
            <!DOCTYPE html>
            <html>
            <head><title>3D Terrain Error</title></head>
            <body style="font-family: Arial, sans-serif; padding: 20px; text-align: center;">
                <h2>3D Terrain Visualization Error</h2>
                <p>{visualization_result.get('error', 'Unknown error')}</p>
            </body>
            </html>
            """
            return HTMLResponse(content=error_html, status_code=500)
        
        # Return interactive HTML if available
        if visualization_result.get("type") == "interactive":
            return HTMLResponse(content=visualization_result["html_content"])
        else:
            # Create HTML wrapper for static image
            static_html = f"""
            <!DOCTYPE html>
            <html>
            <head>
                <title>3D Terrain - {trail.get('name', 'Trail')}</title>
                <style>
                    body {{ font-family: Arial, sans-serif; margin: 0; padding: 20px; text-align: center; }}
                    img {{ max-width: 100%; height: auto; border: 1px solid #ddd; border-radius: 8px; }}
                </style>
            </head>
            <body>
                <h2>3D Terrain Visualization - {trail.get('name', 'Trail')}</h2>
                <img src="data:image/png;base64,{visualization_result['image_base64']}" 
                     alt="3D Terrain Visualization" />
                <p>{visualization_result['description']}</p>
            </body>
            </html>
            """
            return HTMLResponse(content=static_html)
    
    except Exception as e:
        print(f"3D terrain viewer error: {e}")
        error_html = f"""
        <!DOCTYPE html>
        <html>
        <head><title>3D Terrain Error</title></head>
        <body style="font-family: Arial, sans-serif; padding: 20px; text-align: center;">
            <h2>3D Terrain Visualization Error</h2>
            <p>Server error: {str(e)}</p>
        </body>
        </html>
        """
        return HTMLResponse(content=error_html, status_code=500)


@app.get("/maps/{filename}")
async def serve_map_file(filename: str):
    """Serve generated map files"""
    map_path = os.path.join(tempfile.gettempdir(), filename)
    if not os.path.exists(map_path):
        raise HTTPException(status_code=404, detail="Map file not found")
    return FileResponse(map_path)


# Enhanced DEM/LiDAR Analysis Endpoints
@app.get("/trail/{trail_id}/dem-analysis")
async def get_trail_dem_analysis(trail_id: int):
    """Analyze DEM data for a specific trail using real DEM files"""
    try:
        if not dem_analyzer:
            return {"success": False, "error": "DEM analyzer not available. Check DEM file path and dependencies."}
        
        # Get trail data
        trail_response = supabase.table("trails").select("*").eq("id", trail_id).execute()
        if not trail_response.data:
            raise HTTPException(status_code=404, detail="Trail not found")
        
        trail = trail_response.data[0]
        coordinates = trail.get("coordinates", [])
        
        if not coordinates:
            return {"success": False, "error": "No coordinates available for this trail"}
        
        print(f"Analyzing trail '{trail.get('name')}' with {len(coordinates)} coordinate points")
        
        # Extract real elevation profile from DEM data
        elevation_analysis = dem_analyzer.extract_elevation_profile(coordinates)
        
        if not elevation_analysis.get("success"):
            return {"success": False, "error": elevation_analysis.get("error", "Analysis failed")}
        
        # Analyze terrain features
        terrain_features = dem_analyzer.analyze_terrain_features(coordinates)
        
        # Generate 3D visualization
        visualization_3d = dem_analyzer.create_3d_terrain_visualization(coordinates)
        
        result = {
            "success": True,
            "trail_name": trail.get("name"),
            "elevation_analysis": elevation_analysis,
            "terrain_features": terrain_features,
            "visualization_3d": visualization_3d,
            "data_quality": {
                "resolution": "1 meter",
                "data_source": "Queensland Government DEM",
                "coordinate_system": "GDA94 MGA Zone 56",
                "accuracy": "±0.5 meters"
            }
        }
        
        return result
    
    except Exception as e:
        print(f"DEM analysis error: {e}")
        raise HTTPException(status_code=500, detail=str(e))


@app.get("/trail/{trail_id}/3d-terrain")
async def get_trail_3d_terrain(trail_id: int):
    """Generate interactive 3D terrain visualization for a trail"""
    try:
        if not dem_analyzer:
            return {"success": False, "error": "DEM analyzer not available"}
        
        # Get trail data
        trail_response = supabase.table("trails").select("*").eq("id", trail_id).execute()
        if not trail_response.data:
            raise HTTPException(status_code=404, detail="Trail not found")
        
        trail = trail_response.data[0]
        coordinates = trail.get("coordinates", [])
        
        if not coordinates:
            return {"success": False, "error": "No coordinates available"}
        
        # Generate 3D visualization
        visualization_result = dem_analyzer.create_3d_terrain_visualization(coordinates, buffer_meters=1000)
        
        if not visualization_result.get("success"):
            return {
                "success": False, 
                "error": visualization_result.get("error", "Failed to generate 3D visualization")
            }
        
        # Return based on visualization type
        if visualization_result.get("type") == "interactive":
            return {
                "success": True,
                "trail_name": trail.get("name"),
                "visualization_type": "interactive",
                "visualization_html": visualization_result["html_content"],
                "description": visualization_result["description"]
            }
        else:
            # Static visualization
            return {
                "success": True,
                "trail_name": trail.get("name"),
                "visualization_type": "static",
                "visualization": f"data:image/png;base64,{visualization_result['image_base64']}",
                "description": visualization_result["description"]
            }
    
    except Exception as e:
        print(f"3D terrain error: {e}")
        raise HTTPException(status_code=500, detail=str(e))


@app.get("/dem/coverage")
async def get_dem_coverage():
    """Get information about available DEM coverage"""
    try:
        if not dem_analyzer:
            return {
                "success": False,
                "error": "DEM analyzer not available",
                "troubleshooting": {
                    "check_path": "backend/data/QLD Government/DEM/1 Metre",
                    "required_packages": ["rasterio", "geopandas", "pyproj"],
                    "file_format": ".tif files"
                }
            }
        
        # Get actual file information
        dem_files = dem_analyzer.dem_files
        total_size_mb = 0
        
        file_info = []
        for dem_file in dem_files[:10]:  # Show first 10 files as examples
            try:
                size_mb = os.path.getsize(dem_file) / (1024 * 1024)
                total_size_mb += size_mb
                
                # Extract coordinate info from filename
                filename = os.path.basename(dem_file)
                file_info.append({
                    "filename": filename,
                    "size_mb": round(size_mb, 2),
                    "path": dem_file
                })
            except:
                continue
        
        # Estimate total size for all files
        if len(dem_files) > 10:
            avg_size = total_size_mb / len(file_info) if file_info else 50
            estimated_total_mb = avg_size * len(dem_files)
        else:
            estimated_total_mb = total_size_mb
        
        coverage_info = {
            "available": True,
            "total_files": len(dem_files),
            "resolution": "1 meter",
            "format": "GeoTIFF (.tif)",
            "coordinate_system": "GDA94 / MGA Zone 56 (EPSG:28356)",
            "coverage_area": "Brisbane Region",
            "years_available": ["2009", "2014", "2019"],
            "estimated_size_gb": round(estimated_total_mb / 1024, 2),
            "sample_files": file_info,
            "data_path": dem_analyzer.dem_base_path
        }
        
        return {"success": True, "coverage": coverage_info}
        
    except Exception as e:
        return {"success": False, "error": str(e)}


if __name__ == "__main__":
    uvicorn.run(app, host="127.0.0.1", port=8000)<|MERGE_RESOLUTION|>--- conflicted
+++ resolved
@@ -1028,166 +1028,53 @@
         raise HTTPException(status_code=500, detail=str(e))
 
 
-<<<<<<< HEAD
-@app.get("/trail/{trail_id}/surface-analysis")
-async def get_trail_surface_analysis(trail_id: int):
-    """Get detailed surface difficulty analysis for a trail"""
-    try:
-        # Get trail data
-        trail_response = (
-            supabase.table("trails").select("*").eq("id", trail_id).execute()
-        )
-        if not trail_response.data:
-            raise HTTPException(status_code=404, detail="Trail not found")
-
-        trail = trail_response.data[0]
-        coordinates = trail.get("coordinates", [])
-        elevation_profile = trail.get("elevation_profile", [])
-
-        if not coordinates:
-            raise HTTPException(status_code=400, detail="Trail has no coordinate data")
-
-        # Get surface analysis
-        surface_segments = trail.get("surface_segments")
-        surface_difficulty_score = trail.get("surface_difficulty_score", 1.0)
-        surface_description = trail.get(
-            "surface_description", "No surface analysis available"
-        )
-
-        # If no stored surface data, generate it
-        if not surface_segments:
-            surface_segments = estimate_surface_type_from_terrain(
-                coordinates, elevation_profile
-            )
-            surface_difficulty_score = calculate_surface_difficulty_score(
-                surface_segments
-            )
-            surface_description = get_surface_difficulty_description(
-                surface_difficulty_score, surface_segments
-            )
-
-        # Get detailed surface information
-        surface_details = []
-        for segment in surface_segments:
-            surface_type = segment["surface"]
-            percentage = segment["percentage"]
-            multiplier = get_surface_difficulty_multiplier(surface_type)
-
-            surface_details.append(
-                {
-                    "surface_type": surface_type.replace("_", " ").title(),
-                    "percentage": percentage,
-                    "difficulty_multiplier": multiplier,
-                    "description": get_surface_type_description(surface_type),
-                }
-            )
-
-        return {
-            "success": True,
-            "trail_name": trail.get("name", "Unknown Trail"),
-            "surface_analysis": {
-                "overall_difficulty_score": surface_difficulty_score,
-                "description": surface_description,
-                "surface_breakdown": surface_details,
-                "comparison_to_baseline": {
-                    "easier_than_baseline": surface_difficulty_score < 1.0,
-                    "percentage_difference": round(
-                        (surface_difficulty_score - 1.0) * 100, 1
-                    ),
-                },
-            },
-        }
-
-    except Exception as e:
-        print(f"Surface analysis error: {e}")
-        raise HTTPException(status_code=500, detail=str(e))
-
-
-def get_surface_type_description(surface_type):
-    """Get detailed description of a surface type"""
-    descriptions = {
-        "paved": "Smooth paved roads or paths, excellent for all fitness levels",
-        "boardwalk": "Elevated wooden walkways, good footing with railings",
-        "concrete": "Concrete paths or sidewalks, smooth and predictable",
-        "dirt": "Well-packed dirt trails, the standard for hiking difficulty",
-        "gravel": "Small stones providing good traction, slightly uneven",
-        "grass": "Natural grass surfaces, may be uneven or soft",
-        "soil": "Loose earth that may be soft or muddy after rain",
-        "forest_floor": "Natural forest surface with leaves, twigs, and roots",
-        "crushed_stone": "Processed stone chips, can shift underfoot",
-        "wood_chips": "Soft wood chip trails, good cushioning but unstable",
-        "tall_grass": "Long grass and vegetation, may hide obstacles",
-        "sand": "Beach or desert sand, very tiring due to energy loss",
-        "mud": "Muddy conditions, slippery and energy-intensive",
-        "loose_gravel": "Unstable rocks that shift and slide underfoot",
-        "scree": "Loose rock fragments on slopes, requires careful footing",
-        "snow": "Snow-covered surfaces, may require special equipment",
-        "rock": "Rocky terrain requiring scrambling and route-finding",
-        "boulder": "Large rocks requiring climbing skills and balance",
-        "swamp": "Wet, unstable ground with potential hazards",
-        "ice": "Icy conditions requiring crampons or microspikes",
-        "unknown": "Surface conditions not determined",
-    }
-
-    return descriptions.get(surface_type, "No description available")
-
-
 @app.get("/trail/{trail_id}/dem3d")
 async def get_trail_3d_dem(trail_id: int):
     """Get 3D DEM data for a specific trail"""
     try:
         print(f"Getting 3D DEM data for trail ID: {trail_id}")
-
+        
         # Get the trail from database
-        trail_response = (
-            supabase.table("trails").select("*").eq("id", trail_id).execute()
-        )
+        trail_response = supabase.table("trails").select("*").eq("id", trail_id).execute()
         if not trail_response.data:
             raise HTTPException(status_code=404, detail="Trail not found")
-
+        
         trail = trail_response.data[0]
         trail_coords = trail.get("coordinates", [])
-
+        
         if not trail_coords:
             raise HTTPException(status_code=400, detail="Trail has no coordinate data")
-
-        print(
-            f"Processing DEM for trail: {trail.get('name', 'Unknown')} with {len(trail_coords)} coordinates"
-        )
-
+        
+        print(f"Processing DEM for trail: {trail.get('name', 'Unknown')} with {len(trail_coords)} coordinates")
+        
         # Find relevant DEM tiles
         dem_files = find_relevant_dem_tiles(trail_coords)
         if not dem_files:
-            raise HTTPException(
-                status_code=404, detail="No DEM data available for this trail area"
-            )
-
+            raise HTTPException(status_code=404, detail="No DEM data available for this trail area")
+        
         print(f"Found {len(dem_files)} DEM files")
-
+        
         # Process DEM data
         dem_data = process_dem_for_trail(trail_coords, dem_files)
         if not dem_data:
             raise HTTPException(status_code=500, detail="Failed to process DEM data")
-
+        
         return {
             "success": True,
             "trail_name": trail.get("name", "Unknown Trail"),
             "trail_id": trail_id,
-            "dem_data": dem_data,
-        }
-
+            "dem_data": dem_data
+        }
+        
     except HTTPException:
         raise
     except Exception as e:
         print(f"3D DEM error: {e}")
         import traceback
-
         traceback.print_exc()
         raise HTTPException(status_code=500, detail=str(e))
 
 
-=======
->>>>>>> 61a55cb8
 @app.get("/map")
 async def get_map():
     """Generate map with all trails from Supabase"""
